 /*
  * UAE - The Un*x Amiga Emulator - CPU core
  *
  * MC68000 emulation
  *
  * (c) 1995 Bernd Schmidt
  *
  * Adaptation to Hatari by Thomas Huth
  *
  * This file is distributed under the GNU Public License, version 2 or at
  * your option any later version. Read the file gpl.txt for details.
  */


/* 2007/11/12	[NP]	Add HATARI_TRACE_CPU_DISASM.							*/
/* 2007/11/15	[NP]	In MakeFromSR, writes to m and t0 should be ignored and set to 0 if cpu < 68020 */
/* 2007/11/26	[NP]	We set BusErrorPC in m68k_run_1 instead of M68000_BusError, else the BusErrorPC	*/
/*			will not point to the opcode that generated the bus error.			*/
/*			Huge debug/work on Exceptions 2/3 stack frames, result is more accurate and	*/
/*			allow to pass the very tricky Transbeauce 2 Demo's protection.			*/
/* 2007/11/28	[NP]	Backport DIVS/DIVU cycles exact routines from WinUAE (original work by Jorge	*/
/*			Cwik, pasti@fxatari.com).							*/
/* 2007/12/06	[NP]	The PC stored in the stack frame for the bus error is complex to emulate,	*/
/*			because it doesn't necessarily point to the next instruction after the one that	*/
/*			triggered the bus error. In the case of the Transbeauce 2 Demo, after 		*/
/*			'move.l $0.w,$24.w', PC is incremented of 4 bytes, not 6, and stored in the	*/
/*			stack. Special case to decrement PC of 2 bytes if opcode is '21f8'.		*/
/*			This should be fixed with a real model.						*/
/* 2007/12/07	[NP]	If Trace is enabled and a group 2 exception occurs (such as CHK), the trace	*/
/*			handler should be called after the group 2's handler. If a bus error, address	*/
/*			error or illegal occurs while Trace is enabled, the trace handler should not be	*/
/*			called after this instruction (Transbeauce 2 Demo, Phaleon Demo).		*/
/*			This means that if a CHK is executed while trace bit was set, we must set PC	*/
/*			to CHK handler, turn trace off in the internal SR, but we must still call the	*/
/*			trace handler one last time with the PC set to the CHK's handler (even if	*/
/*			trace mode is internally turned off while processing an exception). Once trace	*/
/*			handler is finished (RTE), we return to the CHK's handler.			*/
/*			This is true for DIV BY 0, CHK, TRAPV and TRAP.					*/
/*			Backport exception_trace() from WinUAE to handle this behaviour	(used in	*/
/*			Transbeauce 2 demo).								*/
/* 2007/12/09	[NP]	'dc.w $a' should not be used to call 'OpCode_SysInit' but should give an illegal*/
/*			instruction (Transbeauce 2 demo).						*/
/*			Instead of always replacing the illegal instructions $8, $a and $c by the	*/
/*			3 functions required for HD emulation, we now do it in cart.c only if the	*/
/*			built-in cartridge image is loaded.						*/
/*			YEAH! Hatari is now the first emulator to pass the Transbeauce 2 protection :)	*/
/* 2007/12/18	[NP]	More precise timings for HBL, VBL and MFP interrupts. On ST, these interrupts	*/
/*			are taking 56 cycles instead of the 44 cycles in the 68000's documentation.	*/
/* 2007/12/24	[NP]	If an interrupt (HBL, VBL) is pending after intruction 'n' was processed, the	*/
/*			exception should be called before instr. 'n+1' is processed, not after (else the*/
/*			interrupt's handler is delayed by one 68000's instruction, which could break	*/
/*			some demos with too strict timings) (ACF's Demo Main Menu).			*/
/*			We call the interrupt if ( SPCFLAG_INT | SPCFLAG_DOINT ) is set, not only if	*/
/*			SPCFLAG_DOINT is set (as it was already the case when handling 'STOP').		*/
/* 2007/12/25	[NP]	FIXME When handling exceptions' cycles, using nr >= 64 to determine if this is	*/
/*			an MFP exception could be wrong if the MFP VR was set to another value than the	*/
/*			default $40 (this could be a problem with programs requiring a precise cycles	*/
/*			calculation while changing VR, but no such programs were encountered so far).	*/
/*			-> FIXED, see 2008/10/05							*/
/* 2008/04/17	[NP]	In m68k_run_1/m68k_run_2, add the wait state cycles before testing if content	*/
/*			of PendingInterruptCount is <= 0 (else the int could happen a few cycles earlier*/
/*			than expected in some rare cases (reading $fffa21 in BIG Demo Screen 1)).	*/
/* 2008/09/14	[NP]	Add the value of the new PC in the exception's log.				*/
/* 2008/09/14	[NP]	Correct cycles for TRAP are 34 not 38 (4 more cycles were counted because cpuemu*/
/*			returns 4 and Exception() adds 34) (Phaleon / Illusion Demo by Next).		*/
/*			FIXME : Others exception cycles may be wrong too.				*/
/* 2008/10/05	[NP]	Add a parameter 'ExceptionSource' to Exception(). This allows to know the source*/
/*			of the exception (video, mfp, cpu) and properly handle MFP interrupts. Since	*/
/*			it's possible to change the vector base in $fffa17, MFP int vectors can overlap	*/
/*			the 'normal' 68000 ones and the exception number is not enough to decide.	*/
/*			We need ExceptionSource to remove the ambiguity.				*/
/*			Fix High Fidelity Dreams by Aura which sets MFP vector base to $c0 instead of	*/
/*			$100. In that case, timer B int becomes exception nr 56 and conflicts with the	*/
/*			'MMU config error' exception, which takes 4 cycles instead of 56 cycles for MFP.*/
/* 2008/11/18	[NP]	In 'do_specialties()', when the cpu is in the STOP state, we must test all	*/
/*			possible int handlers while PendingInterruptCount <= 0 without increasing the	*/
/*			cpu cycle counter. In the case where both an MFP int and an HBL occur at the	*/
/*			same time for example, the HBL was delayed by 4 cycles if no MFP exception	*/
/*			was triggered, which was wrong (this happened mainly with the TOS timer D that	*/
/*			expires very often). Such precision is required for very recent hardscroll	*/
/*			techniques that use 'stop' to stay in sync with the video shifter.		*/
/* 2008/11/23	[NP]	In 'do_specialties()', when in STOP state, we must first test for a pending	*/
/*			interrupt that would exit the STOP state immediatly, without doing a 'while'	*/
/*			loop until 'SPCFLAG_INT' or 'SPCFLAG_DOINT' are set.				*/
/* 2008/11/29	[NP]	Call 'InterruptAddJitter()' when a video interrupt happens to precisely emulate */
/*			the jitter happening on the Atari (see video.c for the jitter patterns).	*/
/*			FIXME : Pattern is not always correct when handling pending interrupt in STOP	*/
/*			state, but this should be harmless as no program has been found using this.	*/
/* 2008/12/05	[NP]	On Atari it takes 56 cycles to process an interrupt. During that time, a higher	*/
/*			level interrupt could happen and we must execute it before the previous int	*/
/*			(see m68k_run_1()).								*/
/*			This is the case for the VBL which can interrupt the last HBL of a screen	*/
/*			(end of line 312) at various point (from 0 to 8 cycles).			*/
/*			This fixes the fullscreen tunnel in Suretrip 49% by Checkpoint, which uses a	*/
/*			really buggy vbl/hbl combination, even on a real ST. Also fixes sample sound	*/
/*			in Swedish New Year's TCB screen.						*/
/* 2008/12/11	[NP]	Extract interrupt handling from do_specialties() in do_specialties_interrupt()	*/
/*			and factorize some code. In m68k_run_1 when testing for multiple interrupts at	*/
/*			the same time, call do_specialties_interrupt() to check only the special flags	*/
/*			related to interrupts (MFP and video) (else, this caused problem when the TRACE	*/
/*			flag was set).									*/
/* 2008/12/14	[NP]	In m68k_run_1(), we should check for simultaneous ints only if the cpu is not	*/
/*			in the STOP state after the last instruction was executed. Else, the call to	*/
/*			do_specialties_interrupt() could acknowledge the interrupt and we would never	*/
/*			exit the STOP state in do_specialties() just after (the problem can happen if	*/
/*			the TOS timer D expires just at the same time as the STOP instruction).		*/
/*			Fix regression since 2008/12/11 in the hidden screen from ULM in Oh Crickey...	*/
/* 2008/12/20	[NP]	In m68k_run_1(), when checking interrupts and STOP mode, we should test		*/
/*			PendingInterruptCount before regs.spcflags to have a faster evaluation of the	*/
/*			'while' condition (PendingInterruptCount <= 0 is true less often than STOP==0)	*/


const char NewCpu_fileid[] = "Hatari newcpu.c : " __DATE__ " " __TIME__;

#include "sysdeps.h"
#include "hatari-glue.h"
#include "maccess.h"
#include "memory.h"
#include "newcpu.h"
#include "../includes/main.h"
#include "../includes/log.h"
#include "../includes/m68000.h"
#include "../includes/int.h"
#include "../includes/mfp.h"
#include "../includes/tos.h"
#include "../includes/vdi.h"
#include "../includes/cart.h"
#include "../includes/debugui.h"
#include "../includes/bios.h"
#include "../includes/xbios.h"
#include "../includes/video.h"
#include "../includes/options.h"
#include "../falcon/dsp.h"

//#define DEBUG_PREFETCH

struct flag_struct regflags;

/* Opcode of faulting instruction */
uae_u16 last_op_for_exception_3;
/* PC at fault time */
uaecptr last_addr_for_exception_3;
/* Address that generated the exception */
uaecptr last_fault_for_exception_3;

const int areg_byteinc[] = { 1,1,1,1,1,1,1,2 };
const int imm8_table[] = { 8,1,2,3,4,5,6,7 };

int movem_index1[256];
int movem_index2[256];
int movem_next[256];

int fpp_movem_index1[256];
int fpp_movem_index2[256];
int fpp_movem_next[256];

cpuop_func *cpufunctbl[65536];

int OpcodeFamily;

#define COUNT_INSTRS 0

#if COUNT_INSTRS
static unsigned long int instrcount[65536];
static uae_u16 opcodenums[65536];

static int compfn (const void *el1, const void *el2)
{
    return instrcount[*(const uae_u16 *)el1] < instrcount[*(const uae_u16 *)el2];
}

static char *icountfilename (void)
{
    char *name = getenv ("INSNCOUNT");
    if (name)
	return name;
    return COUNT_INSTRS == 2 ? "frequent.68k" : "insncount";
}

void dump_counts (void)
{
    FILE *f = fopen (icountfilename (), "w");
    unsigned long int total;
    int i;

    write_log ("Writing instruction count file...\n");
    for (i = 0; i < 65536; i++) {
	opcodenums[i] = i;
	total += instrcount[i];
    }
    qsort (opcodenums, 65536, sizeof(uae_u16), compfn);

    fprintf (f, "Total: %lu\n", total);
    for (i=0; i < 65536; i++) {
	unsigned long int cnt = instrcount[opcodenums[i]];
	struct instr *dp;
	struct mnemolookup *lookup;
	if (!cnt)
	    break;
	dp = table68k + opcodenums[i];
	for (lookup = lookuptab;lookup->mnemo != dp->mnemo; lookup++)
	    ;
	fprintf (f, "%04x: %lu %s\n", opcodenums[i], cnt, lookup->name);
    }
    fclose (f);
}
#else
void dump_counts (void)
{
}
#endif


static unsigned long op_illg_1 (uae_u32 opcode) REGPARAM;

static unsigned long REGPARAM2 op_illg_1 (uae_u32 opcode)
{
    op_illg (opcode);
    return 4;
}


void build_cpufunctbl(void)
{
    int i;
    unsigned long opcode;
    const struct cputbl *tbl = (currprefs.cpu_level == 4 ? op_smalltbl_0_ff
			      : currprefs.cpu_level == 3 ? op_smalltbl_1_ff
			      : currprefs.cpu_level == 2 ? op_smalltbl_2_ff
			      : currprefs.cpu_level == 1 ? op_smalltbl_3_ff
			      : ! currprefs.cpu_compatible ? op_smalltbl_4_ff
			      : op_smalltbl_5_ff);

    Log_Printf(LOG_DEBUG, "Building CPU function table (%d %d %d).\n",
	           currprefs.cpu_level, currprefs.cpu_compatible, currprefs.address_space_24);

    for (opcode = 0; opcode < 65536; opcode++)
	cpufunctbl[opcode] = op_illg_1;
    for (i = 0; tbl[i].handler != NULL; i++) {
	if (! tbl[i].specific)
	    cpufunctbl[tbl[i].opcode] = tbl[i].handler;
    }
    for (opcode = 0; opcode < 65536; opcode++) {
	cpuop_func *f;

	if (table68k[opcode].mnemo == i_ILLG || table68k[opcode].clev > currprefs.cpu_level)
	    continue;

	if (table68k[opcode].handler != -1) {
	    f = cpufunctbl[table68k[opcode].handler];
	    if (f == op_illg_1)
		abort();
	    cpufunctbl[opcode] = f;
	}
    }
    for (i = 0; tbl[i].handler != NULL; i++) {
	if (tbl[i].specific)
	    cpufunctbl[tbl[i].opcode] = tbl[i].handler;
    }
}



void init_m68k (void)
{
    int i;

    for (i = 0 ; i < 256 ; i++) {
	int j;
	for (j = 0 ; j < 8 ; j++) {
		if (i & (1 << j)) break;
	}
	movem_index1[i] = j;
	movem_index2[i] = 7-j;
	movem_next[i] = i & (~(1 << j));
    }
    for (i = 0 ; i < 256 ; i++) {
	int j;
	for (j = 7 ; j >= 0 ; j--) {
		if (i & (1 << j)) break;
	}
	fpp_movem_index1[i] = 7-j;
	fpp_movem_index2[i] = j;
	fpp_movem_next[i] = i & (~(1 << j));
    }
#if COUNT_INSTRS
    {
	FILE *f = fopen (icountfilename (), "r");
	memset (instrcount, 0, sizeof instrcount);
	if (f) {
	    uae_u32 opcode, count, total;
	    char name[20];
	    write_log ("Reading instruction count file...\n");
	    fscanf (f, "Total: %lu\n", &total);
	    while (fscanf (f, "%lx: %lu %s\n", &opcode, &count, name) == 3) {
		instrcount[opcode] = count;
	    }
	    fclose(f);
	}
    }
#endif
    write_log ("Building CPU table for configuration: 68");
    if (currprefs.address_space_24 && currprefs.cpu_level > 1)
        write_log ("EC");
    switch (currprefs.cpu_level) {
    case 1:
        write_log ("010");
        break;
    case 2:
        write_log ("020");
        break;
    case 3:
        write_log ("020/881");
        break;
    case 4:
        /* Who is going to miss the MMU anyway...? :-)  */
        write_log ("040");
        break;
    default:
        write_log ("000");
        break;
    }
    if (currprefs.cpu_compatible)
        write_log (" (compatible mode)");
    write_log ("\n");

    read_table68k ();
    do_merges ();

    Log_Printf(LOG_DEBUG, "%d CPU functions\n", nr_cpuop_funcs);

    build_cpufunctbl ();
}


/* not used ATM:
static struct regstruct regs_backup[16];
static int backup_pointer = 0;
struct regstruct lastint_regs;
int lastint_no;
*/
struct regstruct regs;
static long int m68kpc_offset;


#define get_ibyte_1(o) get_byte(regs.pc + (regs.pc_p - regs.pc_oldp) + (o) + 1)
#define get_iword_1(o) get_word(regs.pc + (regs.pc_p - regs.pc_oldp) + (o))
#define get_ilong_1(o) get_long(regs.pc + (regs.pc_p - regs.pc_oldp) + (o))

uae_s32 ShowEA (FILE *f, int reg, amodes mode, wordsizes size, char *buf)
{
    uae_u16 dp;
    uae_s8 disp8;
    uae_s16 disp16;
    int r;
    uae_u32 dispreg;
    uaecptr addr;
    uae_s32 offset = 0;
    char buffer[80];

    switch (mode){
     case Dreg:
	sprintf (buffer,"D%d", reg);
	break;
     case Areg:
	sprintf (buffer,"A%d", reg);
	break;
     case Aind:
	sprintf (buffer,"(A%d)", reg);
	break;
     case Aipi:
	sprintf (buffer,"(A%d)+", reg);
	break;
     case Apdi:
	sprintf (buffer,"-(A%d)", reg);
	break;
     case Ad16:
	disp16 = get_iword_1 (m68kpc_offset); m68kpc_offset += 2;
	addr = m68k_areg(regs,reg) + (uae_s16)disp16;
	sprintf (buffer,"(A%d,$%04x) == $%08lx", reg, disp16 & 0xffff,
					(unsigned long)addr);
	break;
     case Ad8r:
	dp = get_iword_1 (m68kpc_offset); m68kpc_offset += 2;
	disp8 = dp & 0xFF;
	r = (dp & 0x7000) >> 12;
	dispreg = dp & 0x8000 ? m68k_areg(regs,r) : m68k_dreg(regs,r);
	if (!(dp & 0x800)) dispreg = (uae_s32)(uae_s16)(dispreg);
	dispreg <<= (dp >> 9) & 3;

	if (dp & 0x100) {
	    uae_s32 outer = 0, disp = 0;
	    uae_s32 base = m68k_areg(regs,reg);
	    char name[10];
	    sprintf (name,"A%d, ",reg);
	    if (dp & 0x80) { base = 0; name[0] = 0; }
	    if (dp & 0x40) dispreg = 0;
	    if ((dp & 0x30) == 0x20) { disp = (uae_s32)(uae_s16)get_iword_1 (m68kpc_offset); m68kpc_offset += 2; }
	    if ((dp & 0x30) == 0x30) { disp = get_ilong_1 (m68kpc_offset); m68kpc_offset += 4; }
	    base += disp;

	    if ((dp & 0x3) == 0x2) { outer = (uae_s32)(uae_s16)get_iword_1 (m68kpc_offset); m68kpc_offset += 2; }
	    if ((dp & 0x3) == 0x3) { outer = get_ilong_1 (m68kpc_offset); m68kpc_offset += 4; }

	    if (!(dp & 4)) base += dispreg;
	    if (dp & 3) base = get_long (base);
	    if (dp & 4) base += dispreg;

	    addr = base + outer;
	    sprintf (buffer,"(%s%c%d.%c*%d+%ld)+%ld == $%08lx", name,
		    dp & 0x8000 ? 'A' : 'D', (int)r, dp & 0x800 ? 'L' : 'W',
		    1 << ((dp >> 9) & 3),
		    (long)disp, (long)outer, (unsigned long)addr);
	} else {
	  addr = m68k_areg(regs,reg) + (uae_s32)((uae_s8)disp8) + dispreg;
	  sprintf (buffer,"(A%d, %c%d.%c*%d, $%02x) == $%08lx", reg,
	       dp & 0x8000 ? 'A' : 'D', (int)r, dp & 0x800 ? 'L' : 'W',
	       1 << ((dp >> 9) & 3), disp8,
	       (unsigned long)addr);
	}
	break;
     case PC16:
	addr = m68k_getpc () + m68kpc_offset;
	disp16 = get_iword_1 (m68kpc_offset); m68kpc_offset += 2;
	addr += (uae_s16)disp16;
	sprintf (buffer,"(PC,$%04x) == $%08lx", disp16 & 0xffff,(unsigned long)addr);
	break;
     case PC8r:
	addr = m68k_getpc () + m68kpc_offset;
	dp = get_iword_1 (m68kpc_offset); m68kpc_offset += 2;
	disp8 = dp & 0xFF;
	r = (dp & 0x7000) >> 12;
	dispreg = dp & 0x8000 ? m68k_areg(regs,r) : m68k_dreg(regs,r);
	if (!(dp & 0x800)) dispreg = (uae_s32)(uae_s16)(dispreg);
	dispreg <<= (dp >> 9) & 3;

	if (dp & 0x100) {
	    uae_s32 outer = 0,disp = 0;
	    uae_s32 base = addr;
	    char name[10];
	    sprintf (name,"PC, ");
	    if (dp & 0x80) { base = 0; name[0] = 0; }
	    if (dp & 0x40) dispreg = 0;
	    if ((dp & 0x30) == 0x20) { disp = (uae_s32)(uae_s16)get_iword_1 (m68kpc_offset); m68kpc_offset += 2; }
	    if ((dp & 0x30) == 0x30) { disp = get_ilong_1 (m68kpc_offset); m68kpc_offset += 4; }
	    base += disp;

	    if ((dp & 0x3) == 0x2) { outer = (uae_s32)(uae_s16)get_iword_1 (m68kpc_offset); m68kpc_offset += 2; }
	    if ((dp & 0x3) == 0x3) { outer = get_ilong_1 (m68kpc_offset); m68kpc_offset += 4; }

	    if (!(dp & 4)) base += dispreg;
	    if (dp & 3) base = get_long (base);
	    if (dp & 4) base += dispreg;

	    addr = base + outer;
	    sprintf (buffer,"(%s%c%d.%c*%d+%ld)+%ld == $%08lx", name,
		    dp & 0x8000 ? 'A' : 'D', (int)r, dp & 0x800 ? 'L' : 'W',
		    1 << ((dp >> 9) & 3),
		    (long)disp, (long)outer, (unsigned long)addr);
	} else {
	  addr += (uae_s32)((uae_s8)disp8) + dispreg;
	  sprintf (buffer,"(PC, %c%d.%c*%d, $%02x) == $%08lx", dp & 0x8000 ? 'A' : 'D',
		(int)r, dp & 0x800 ? 'L' : 'W',  1 << ((dp >> 9) & 3),
		disp8, (unsigned long)addr);
	}
	break;
     case absw:
	sprintf (buffer,"$%08lx", (unsigned long)(uae_s32)(uae_s16)get_iword_1 (m68kpc_offset));
	m68kpc_offset += 2;
	break;
     case absl:
	sprintf (buffer,"$%08lx", (unsigned long)get_ilong_1 (m68kpc_offset));
	m68kpc_offset += 4;
	break;
     case imm:
	switch (size){
	 case sz_byte:
	    sprintf (buffer,"#$%02x", (unsigned int)(get_iword_1 (m68kpc_offset) & 0xff));
	    m68kpc_offset += 2;
	    break;
	 case sz_word:
	    sprintf (buffer,"#$%04x", (unsigned int)(get_iword_1 (m68kpc_offset) & 0xffff));
	    m68kpc_offset += 2;
	    break;
	 case sz_long:
	    sprintf (buffer,"#$%08lx", (unsigned long)(get_ilong_1 (m68kpc_offset)));
	    m68kpc_offset += 4;
	    break;
	 default:
	    break;
	}
	break;
     case imm0:
	offset = (uae_s32)(uae_s8)get_iword_1 (m68kpc_offset);
	m68kpc_offset += 2;
	sprintf (buffer,"#$%02x", (unsigned int)(offset & 0xff));
	break;
     case imm1:
	offset = (uae_s32)(uae_s16)get_iword_1 (m68kpc_offset);
	m68kpc_offset += 2;
	sprintf (buffer,"#$%04x", (unsigned int)(offset & 0xffff));
	break;
     case imm2:
	offset = (uae_s32)get_ilong_1 (m68kpc_offset);
	m68kpc_offset += 4;
	sprintf (buffer,"#$%08lx", (unsigned long)offset);
	break;
     case immi:
	offset = (uae_s32)(uae_s8)(reg & 0xff);
	sprintf (buffer,"#$%08lx", (unsigned long)offset);
	break;
     default:
	break;
    }
    if (buf == 0)
	fprintf (f, "%s", buffer);
    else
	strcat (buf, buffer);
    return offset;
}


/* The plan is that this will take over the job of exception 3 handling -
 * the CPU emulation functions will just do a longjmp to m68k_go whenever
 * they hit an odd address. */
#if 0
static int verify_ea (int reg, amodes mode, wordsizes size, uae_u32 *val)
{
    uae_u16 dp;
    uae_s8 disp8;
    uae_s16 disp16;
    int r;
    uae_u32 dispreg;
    uaecptr addr;
    /*uae_s32 offset = 0;*/

    switch (mode){
     case Dreg:
	*val = m68k_dreg (regs, reg);
	return 1;
     case Areg:
	*val = m68k_areg (regs, reg);
	return 1;

     case Aind:
     case Aipi:
	addr = m68k_areg (regs, reg);
	break;
     case Apdi:
	addr = m68k_areg (regs, reg);
	break;
     case Ad16:
	disp16 = get_iword_1 (m68kpc_offset); m68kpc_offset += 2;
	addr = m68k_areg(regs,reg) + (uae_s16)disp16;
	break;
     case Ad8r:
	addr = m68k_areg (regs, reg);
     d8r_common:
	dp = get_iword_1 (m68kpc_offset); m68kpc_offset += 2;
	disp8 = dp & 0xFF;
	r = (dp & 0x7000) >> 12;
	dispreg = dp & 0x8000 ? m68k_areg(regs,r) : m68k_dreg(regs,r);
	if (!(dp & 0x800)) dispreg = (uae_s32)(uae_s16)(dispreg);
	dispreg <<= (dp >> 9) & 3;

	if (dp & 0x100) {
	    uae_s32 outer = 0, disp = 0;
	    uae_s32 base = addr;
	    if (dp & 0x80) base = 0;
	    if (dp & 0x40) dispreg = 0;
	    if ((dp & 0x30) == 0x20) { disp = (uae_s32)(uae_s16)get_iword_1 (m68kpc_offset); m68kpc_offset += 2; }
	    if ((dp & 0x30) == 0x30) { disp = get_ilong_1 (m68kpc_offset); m68kpc_offset += 4; }
	    base += disp;

	    if ((dp & 0x3) == 0x2) { outer = (uae_s32)(uae_s16)get_iword_1 (m68kpc_offset); m68kpc_offset += 2; }
	    if ((dp & 0x3) == 0x3) { outer = get_ilong_1 (m68kpc_offset); m68kpc_offset += 4; }

	    if (!(dp & 4)) base += dispreg;
	    if (dp & 3) base = get_long (base);
	    if (dp & 4) base += dispreg;

	    addr = base + outer;
	} else {
	  addr += (uae_s32)((uae_s8)disp8) + dispreg;
	}
	break;
     case PC16:
	addr = m68k_getpc () + m68kpc_offset;
	disp16 = get_iword_1 (m68kpc_offset); m68kpc_offset += 2;
	addr += (uae_s16)disp16;
	break;
     case PC8r:
	addr = m68k_getpc () + m68kpc_offset;
	goto d8r_common;
     case absw:
	addr = (uae_s32)(uae_s16)get_iword_1 (m68kpc_offset);
	m68kpc_offset += 2;
	break;
     case absl:
	addr = get_ilong_1 (m68kpc_offset);
	m68kpc_offset += 4;
	break;
     case imm:
	switch (size){
	 case sz_byte:
	    *val = get_iword_1 (m68kpc_offset) & 0xff;
	    m68kpc_offset += 2;
	    break;
	 case sz_word:
	    *val = get_iword_1 (m68kpc_offset) & 0xffff;
	    m68kpc_offset += 2;
	    break;
	 case sz_long:
	    *val = get_ilong_1 (m68kpc_offset);
	    m68kpc_offset += 4;
	    break;
	 default:
	    break;
	}
	return 1;
     case imm0:
	*val = (uae_s32)(uae_s8)get_iword_1 (m68kpc_offset);
	m68kpc_offset += 2;
	return 1;
     case imm1:
	*val = (uae_s32)(uae_s16)get_iword_1 (m68kpc_offset);
	m68kpc_offset += 2;
	return 1;
     case imm2:
	*val = get_ilong_1 (m68kpc_offset);
	m68kpc_offset += 4;
	return 1;
     case immi:
	*val = (uae_s32)(uae_s8)(reg & 0xff);
	return 1;
     default:
	addr = 0;
	break;
    }
    if ((addr & 1) == 0)
	return 1;

    last_addr_for_exception_3 = m68k_getpc () + m68kpc_offset;
    last_fault_for_exception_3 = addr;
    return 0;
}
#endif


uae_u32 get_disp_ea_020 (uae_u32 base, uae_u32 dp)
{
    int reg = (dp >> 12) & 15;
    uae_s32 regd = regs.regs[reg];
    if ((dp & 0x800) == 0)
	regd = (uae_s32)(uae_s16)regd;
    regd <<= (dp >> 9) & 3;
    if (dp & 0x100) {
	uae_s32 outer = 0;
	if (dp & 0x80) base = 0;
	if (dp & 0x40) regd = 0;

	if ((dp & 0x30) == 0x20) base += (uae_s32)(uae_s16)next_iword();
	if ((dp & 0x30) == 0x30) base += next_ilong();

	if ((dp & 0x3) == 0x2) outer = (uae_s32)(uae_s16)next_iword();
	if ((dp & 0x3) == 0x3) outer = next_ilong();

	if ((dp & 0x4) == 0) base += regd;
	if (dp & 0x3) base = get_long (base);
	if (dp & 0x4) base += regd;

	return base + outer;
    } else {
	return base + (uae_s32)((uae_s8)dp) + regd;
    }
}

uae_u32 get_disp_ea_000 (uae_u32 base, uae_u32 dp)
{
    int reg = (dp >> 12) & 15;
    uae_s32 regd = regs.regs[reg];
#if 1
    if ((dp & 0x800) == 0)
	regd = (uae_s32)(uae_s16)regd;
    return base + (uae_s8)dp + regd;
#else
    /* Branch-free code... benchmark this again now that
     * things are no longer inline.  */
    uae_s32 regd16;
    uae_u32 mask;
    mask = ((dp & 0x800) >> 11) - 1;
    regd16 = (uae_s32)(uae_s16)regd;
    regd16 &= mask;
    mask = ~mask;
    base += (uae_s8)dp;
    regd &= mask;
    regd |= regd16;
    return base + regd;
#endif
}


/* Create the Status Register from the flags */
void MakeSR (void)
{
#if 0
    assert((regs.t1 & 1) == regs.t1);
    assert((regs.t0 & 1) == regs.t0);
    assert((regs.s & 1) == regs.s);
    assert((regs.m & 1) == regs.m);
    assert((XFLG & 1) == XFLG);
    assert((NFLG & 1) == NFLG);
    assert((ZFLG & 1) == ZFLG);
    assert((VFLG & 1) == VFLG);
    assert((CFLG & 1) == CFLG);
#endif
    regs.sr = ((regs.t1 << 15) | (regs.t0 << 14)
	       | (regs.s << 13) | (regs.m << 12) | (regs.intmask << 8)
	       | (GET_XFLG << 4) | (GET_NFLG << 3) | (GET_ZFLG << 2) | (GET_VFLG << 1)
	       | GET_CFLG);
}


/* Set up the flags from Status Register */
void MakeFromSR (void)
{
    int oldm = regs.m;
    int olds = regs.s;

    regs.t1 = (regs.sr >> 15) & 1;
    regs.t0 = (regs.sr >> 14) & 1;
    regs.s = (regs.sr >> 13) & 1;
    regs.m = (regs.sr >> 12) & 1;
    regs.intmask = (regs.sr >> 8) & 7;
    SET_XFLG ((regs.sr >> 4) & 1);
    SET_NFLG ((regs.sr >> 3) & 1);
    SET_ZFLG ((regs.sr >> 2) & 1);
    SET_VFLG ((regs.sr >> 1) & 1);
    SET_CFLG (regs.sr & 1);
    if (currprefs.cpu_level >= 2) {
	if (olds != regs.s) {
	    if (olds) {
		if (oldm)
		    regs.msp = m68k_areg(regs, 7);
		else
		    regs.isp = m68k_areg(regs, 7);
		m68k_areg(regs, 7) = regs.usp;
	    } else {
		regs.usp = m68k_areg(regs, 7);
		m68k_areg(regs, 7) = regs.m ? regs.msp : regs.isp;
	    }
	} else if (olds && oldm != regs.m) {
	    if (oldm) {
		regs.msp = m68k_areg(regs, 7);
		m68k_areg(regs, 7) = regs.isp;
	    } else {
		regs.isp = m68k_areg(regs, 7);
		m68k_areg(regs, 7) = regs.msp;
	    }
	}
    } else {
	/* [NP] If cpu < 68020, m and t0 are ignored and should be set to 0 */
	regs.t0 = 0;
	regs.m = 0;

	if (olds != regs.s) {
	    if (olds) {
		regs.isp = m68k_areg(regs, 7);
		m68k_areg(regs, 7) = regs.usp;
	    } else {
		regs.usp = m68k_areg(regs, 7);
		m68k_areg(regs, 7) = regs.isp;
	    }
	}
    }

    /* Pending interrupts can occur again after a write to the SR: */
    set_special (SPCFLAG_DOINT);
    if (regs.t1 || regs.t0)
	set_special (SPCFLAG_TRACE);
    else
	/* Keep SPCFLAG_DOTRACE, we still want a trace exception for
	   SR-modifying instructions (including STOP).  */
	unset_special (SPCFLAG_TRACE);
}


static void exception_trace (int nr)
{
    unset_special (SPCFLAG_TRACE | SPCFLAG_DOTRACE);		
    if (regs.t1 && !regs.t0) {
        /* trace stays pending if exception is div by zero, chk,
         * trapv or trap #x
         */
        if (nr == 5 || nr == 6 || nr == 7 || (nr >= 32 && nr <= 47))
            set_special (SPCFLAG_DOTRACE);
    }
    regs.t1 = regs.t0 = regs.m = 0;
}


/*
 * Compute the number of jitter cycles to add when a video interrupt occurs
 * (this is specific to the Atari ST)
 */
static void InterruptAddJitter (int Level , int Pending)
{
    int cycles = 0;

    if ( Level == 2 )				/* HBL */
      {
        if ( Pending )
	  cycles = HblJitterArrayPending[ HblJitterIndex ];
	else
	  cycles = HblJitterArray[ HblJitterIndex ];
      }
    
    else if ( Level == 4 )			/* VBL */
      {
        if ( Pending )
	  cycles = VblJitterArrayPending[ VblJitterIndex ];
	else
	  cycles = VblJitterArray[ VblJitterIndex ];
      }

//fprintf ( stderr , "jitter %d\n" , cycles );
//cycles=0;
    if ( cycles > 0 )				/* no need to call M68000_AddCycles if cycles == 0 */
      M68000_AddCycles ( cycles );
}


/* Handle exceptions. We need a special case to handle MFP exceptions */
/* on Atari ST, because it's possible to change the MFP's vector base */
/* and get a conflict with 'normal' cpu exceptions. */
void Exception(int nr, uaecptr oldpc, int ExceptionSource)
{
    uae_u32 currpc = m68k_getpc ();

    /*if( nr>=2 && nr<10 )  fprintf(stderr,"Exception (-> %i bombs)!\n",nr);*/

    /* Intercept VDI exception (Trap #2 with D0 = 0x73) */
    if ( ExceptionSource != M68000_EXCEPTION_SRC_INT_MFP )
      {
        if(bUseVDIRes && nr == 0x22 && regs.regs[0] == 0x73)
        {
          if(!VDI())
          {
            /* Set 'PC' as address of 'VDI_OPCODE' illegal instruction
             * This will call OpCode_VDI after completion of Trap call!
             * Use to modify return structure from VDI */
            VDI_OldPC = currpc;
            currpc = CART_VDI_OPCODE_ADDR;
          }
        }
    
        if (bBiosIntercept)
        {
          /* Intercept BIOS or XBIOS trap (Trap #13 or #14) */
          if (nr == 0x2d)
          {
            /* Intercept BIOS calls */
            if (Bios())  return;
          }
          else if (nr == 0x2e)
          {
            /* Intercept XBIOS calls */
            if (XBios())  return;
          }
        }
      }

    MakeSR();

    /* Change to supervisor mode if necessary */
    if (!regs.s) {
	regs.usp = m68k_areg(regs, 7);
	if (currprefs.cpu_level >= 2)
	    m68k_areg(regs, 7) = regs.m ? regs.msp : regs.isp;
	else
	    m68k_areg(regs, 7) = regs.isp;
	regs.s = 1;
    }

    /* Build additional exception stack frame for 68010 and higher */
    /* (special case for MFP) */
    if (currprefs.cpu_level > 0) {
        if (ExceptionSource == M68000_EXCEPTION_SRC_INT_MFP) {
	    m68k_areg(regs, 7) -= 2;
	    put_word (m68k_areg(regs, 7), nr * 4);	/* MFP interrupt, 'nr' can be in a different range depending on $fffa17 */
        }
        else if (nr == 2 || nr == 3) {
	    int i;
	    /* @@@ this is probably wrong (?) */
	    for (i = 0 ; i < 12 ; i++) {
		m68k_areg(regs, 7) -= 2;
		put_word (m68k_areg(regs, 7), 0);
	    }
	    m68k_areg(regs, 7) -= 2;
	    put_word (m68k_areg(regs, 7), 0xa000 + nr * 4);
	} else if (nr ==5 || nr == 6 || nr == 7 || nr == 9) {
	    m68k_areg(regs, 7) -= 4;
	    put_long (m68k_areg(regs, 7), oldpc);
	    m68k_areg(regs, 7) -= 2;
	    put_word (m68k_areg(regs, 7), 0x2000 + nr * 4);
	} else if (regs.m && nr >= 24 && nr < 32) {
	    m68k_areg(regs, 7) -= 2;
	    put_word (m68k_areg(regs, 7), nr * 4);
	    m68k_areg(regs, 7) -= 4;
	    put_long (m68k_areg(regs, 7), currpc);
	    m68k_areg(regs, 7) -= 2;
	    put_word (m68k_areg(regs, 7), regs.sr);
	    regs.sr |= (1 << 13);
	    regs.msp = m68k_areg(regs, 7);
	    m68k_areg(regs, 7) = regs.isp;
	    m68k_areg(regs, 7) -= 2;
	    put_word (m68k_areg(regs, 7), 0x1000 + nr * 4);
	} else {
	    m68k_areg(regs, 7) -= 2;
	    put_word (m68k_areg(regs, 7), nr * 4);
	}
    }

    /* Push PC on stack: */
    m68k_areg(regs, 7) -= 4;
    put_long (m68k_areg(regs, 7), currpc);
    /* Push SR on stack: */
    m68k_areg(regs, 7) -= 2;
    put_word (m68k_areg(regs, 7), regs.sr);

    LOG_TRACE(TRACE_CPU_EXCEPTION, "cpu exception %d currpc %x buspc %x newpc %x fault_e3 %x op_e3 %hx addr_e3 %x\n",
	nr, currpc, BusErrorPC, get_long (regs.vbr + 4*nr), last_fault_for_exception_3, last_op_for_exception_3, last_addr_for_exception_3);

    /* 68000 bus/address errors: */
    if (currprefs.cpu_level==0 && (nr==2 || nr==3) && (ExceptionSource != M68000_EXCEPTION_SRC_INT_MFP) ) {
	uae_u16 specialstatus = 1;

	/* Special status word emulation isn't perfect yet... :-( */
	if (regs.sr & 0x2000)
	    specialstatus |= 0x4;
	m68k_areg(regs, 7) -= 8;
	if (nr == 3) {    /* Address error */
	    specialstatus |= ( last_op_for_exception_3 & (~0x1f) );	/* [NP] unused bits of specialstatus are those of the last opcode ! */
	    put_word (m68k_areg(regs, 7), specialstatus);
	    put_long (m68k_areg(regs, 7)+2, last_fault_for_exception_3);
	    put_word (m68k_areg(regs, 7)+6, last_op_for_exception_3);
	    put_long (m68k_areg(regs, 7)+10, last_addr_for_exception_3);
	    if (bEnableDebug) {
	      fprintf(stderr,"Address Error at address $%x, PC=$%x\n",last_fault_for_exception_3,currpc);
	      DebugUI();
	    }
	}
	else {    /* Bus error */
	    specialstatus |= ( get_word(BusErrorPC) & (~0x1f) );	/* [NP] unused bits of special status are those of the last opcode ! */
	    if (bBusErrorReadWrite)
	      specialstatus |= 0x10;
	    put_word (m68k_areg(regs, 7), specialstatus);
	    put_long (m68k_areg(regs, 7)+2, BusErrorAddress);
	    put_word (m68k_areg(regs, 7)+6, get_word(BusErrorPC));	/* Opcode */

	    /* [NP] PC stored in the stack frame is not necessarily pointing to the next instruction ! */
	    /* FIXME : we should have a proper model for this, in the meantime we handle specific cases */
	    if ( get_word(BusErrorPC) == 0x21f8 )			/* move.l $0.w,$24.w (Transbeauce 2 loader) */ 
	      put_long (m68k_areg(regs, 7)+10, currpc-2);		/* correct PC is 2 bytes less than usual value */
	    /* Check for double bus errors: */
	    if (regs.spcflags & SPCFLAG_BUSERROR) {
	      fprintf(stderr, "Detected double bus error at address $%x, PC=$%lx => CPU halted!\n",
	              BusErrorAddress, (long)currpc);
	      unset_special(SPCFLAG_BUSERROR);
	      if (bEnableDebug)
	        DebugUI();
	      regs.intmask = 7;
	      m68k_setstopped(TRUE);
	      return;
	    }
	    if (bEnableDebug && BusErrorAddress!=0xff8a00) {
	      fprintf(stderr,"Bus Error at address $%x, PC=$%lx\n", BusErrorAddress, (long)currpc);
	      DebugUI();
	    }
	}
    }

    /* Set PC and flags */
    if (bEnableDebug && get_long (regs.vbr + 4*nr) == 0) {
        write_log("Uninitialized exception handler #%i!\n", nr);
	DebugUI();
    }
    m68k_setpc (get_long (regs.vbr + 4*nr));
    fill_prefetch_0 ();
    /* Handle trace flags depending on current state */
    exception_trace (nr);

    /* Handle exception cycles (special case for MFP) */
    if ( ExceptionSource == M68000_EXCEPTION_SRC_INT_MFP ) 
    {
      M68000_AddCycles(44+12);			/* MFP interrupt, 'nr' can be in a different range depending on $fffa17 */
    }
    else if (nr >= 24 && nr <= 31)
    {
      if ( nr == 26 )				/* HBL */
      {
        /* store current cycle pos when then interrupt was received (see video.c) */
        LastCycleHblException = Cycles_GetCounter(CYCLES_COUNTER_VIDEO);
        M68000_AddCycles(44+12);		/* Video Interrupt */
      }
      else if ( nr == 28 ) 			/* VBL */
        M68000_AddCycles(44+12);		/* Video Interrupt */
      else
        M68000_AddCycles(44+4);			/* Other Interrupts */
    }
    else if(nr >= 32 && nr <= 47)
    {
      M68000_AddCycles(34-4);			/* Trap (total is 34, but cpuemu.c already adds 4) */
    }
    else switch(nr)
    {
      case 2: M68000_AddCycles(50); break;	/* Bus error */
      case 3: M68000_AddCycles(50); break;	/* Address error */
      case 4: M68000_AddCycles(34); break;	/* Illegal instruction */
      case 5: M68000_AddCycles(38); break;	/* Div by zero */
      case 6: M68000_AddCycles(40); break;	/* CHK */
      case 7: M68000_AddCycles(34); break;	/* TRAPV */
      case 8: M68000_AddCycles(34); break;	/* Privilege violation */
      case 9: M68000_AddCycles(34); break;	/* Trace */
      case 10: M68000_AddCycles(34); break;	/* Line-A - probably wrong */
      case 11: M68000_AddCycles(34); break;	/* Line-F - probably wrong */
      default:
        /* FIXME: Add right cycles value for MFP interrupts and copro exceptions ... */
        if(nr < 64)
          M68000_AddCycles(4);			/* Coprocessor and unassigned exceptions (???) */
        else
          M68000_AddCycles(44+12);		/* Must be a MFP interrupt, should be processed above */
        break;
    }

}


static void Interrupt(int nr , int Pending)
{
    assert(nr < 8 && nr >= 0);
    /*lastint_regs = regs;*/
    /*lastint_no = nr;*/

    /* [NP] On Hatari, only video ints are using SPCFLAG_INT (see m68000.c) */
    /* TODO : to be really precise, we should use a global variable to store the last ExceptionSource */
    /* passed to M68000_Exception, instead of hardcoding M68000_EXCEPTION_SRC_INT_VIDEO here */
    Exception(nr+24, 0, M68000_EXCEPTION_SRC_INT_VIDEO);

    regs.intmask = nr;
    set_special (SPCFLAG_INT);

    /* Handle Atari ST's specific jitter for hbl/vbl */
    InterruptAddJitter ( nr , Pending );
}


uae_u32 caar, cacr;
static uae_u32 itt0, itt1, dtt0, dtt1, tc, mmusr, urp, srp;


static int movec_illg (int regno)
{
    int regno2 = regno & 0x7ff;
    if (currprefs.cpu_level == 1) { /* 68010 */
	if (regno2 < 2)
	    return 0;
	return 1;
    }
    if (currprefs.cpu_level == 2 || currprefs.cpu_level == 3) { /* 68020 */
	if (regno == 3) return 1; /* 68040 only */
	 /* 4 is >=68040, but 0x804 is in 68020 */
	 if (regno2 < 4 || regno == 0x804)
	    return 0;
	return 1;
    }
    if (currprefs.cpu_level >= 4) { /* 68040 */
	if (regno == 0x802) return 1; /* 68020 only */
	if (regno2 < 8) return 0;
	if (currprefs.cpu_level == 6 && regno2 == 8) /* 68060 only */
	    return 0;
	return 1;
    }
    return 1;
}

int m68k_move2c (int regno, uae_u32 *regp)
{
    if (movec_illg (regno)) {
	op_illg (0x4E7B);
	return 0;
    } else {
	switch (regno) {
	case 0: regs.sfc = *regp & 7; break;
	case 1: regs.dfc = *regp & 7; break;
	case 2: cacr = *regp & (currprefs.cpu_level < 4 ? 0x3 : 0x80008000); break;
	case 3: tc = *regp & 0xc000; break;
	  /* Mask out fields that should be zero.  */
	case 4: itt0 = *regp & 0xffffe364; break;
	case 5: itt1 = *regp & 0xffffe364; break;
	case 6: dtt0 = *regp & 0xffffe364; break;
	case 7: dtt1 = *regp & 0xffffe364; break;

	case 0x800: regs.usp = *regp; break;
	case 0x801: regs.vbr = *regp; break;
	case 0x802: caar = *regp & 0xfc; break;
	case 0x803: regs.msp = *regp; if (regs.m == 1) m68k_areg(regs, 7) = regs.msp; break;
	case 0x804: regs.isp = *regp; if (regs.m == 0) m68k_areg(regs, 7) = regs.isp; break;
	case 0x805: mmusr = *regp; break;
	case 0x806: urp = *regp; break;
	case 0x807: srp = *regp; break;
	default:
	    op_illg (0x4E7B);
	    return 0;
	}
    }
    return 1;
}

int m68k_movec2 (int regno, uae_u32 *regp)
{
    if (movec_illg (regno)) {
	op_illg (0x4E7A);
	return 0;
    } else {
	switch (regno) {
	case 0: *regp = regs.sfc; break;
	case 1: *regp = regs.dfc; break;
	case 2: *regp = cacr; break;
	case 3: *regp = tc; break;
	case 4: *regp = itt0; break;
	case 5: *regp = itt1; break;
	case 6: *regp = dtt0; break;
	case 7: *regp = dtt1; break;
	case 0x800: *regp = regs.usp; break;
	case 0x801: *regp = regs.vbr; break;
	case 0x802: *regp = caar; break;
	case 0x803: *regp = regs.m == 1 ? m68k_areg(regs, 7) : regs.msp; break;
	case 0x804: *regp = regs.m == 0 ? m68k_areg(regs, 7) : regs.isp; break;
	case 0x805: *regp = mmusr; break;
	case 0x806: *regp = urp; break;
	case 0x807: *regp = srp; break;
	default:
	    op_illg (0x4E7A);
	    return 0;
	}
    }
    return 1;
}

STATIC_INLINE int
div_unsigned(uae_u32 src_hi, uae_u32 src_lo, uae_u32 ndiv, uae_u32 *quot, uae_u32 *rem)
{
	uae_u32 q = 0, cbit = 0;
	int i;

	if (ndiv <= src_hi) {
	    return 1;
	}
	for (i = 0 ; i < 32 ; i++) {
		cbit = src_hi & 0x80000000ul;
		src_hi <<= 1;
		if (src_lo & 0x80000000ul) src_hi++;
		src_lo <<= 1;
		q = q << 1;
		if (cbit || ndiv <= src_hi) {
			q |= 1;
			src_hi -= ndiv;
		}
	}
	*quot = q;
	*rem = src_hi;
	return 0;
}

void m68k_divl (uae_u32 opcode, uae_u32 src, uae_u16 extra, uaecptr oldpc)
{
#if defined(uae_s64)
    if (src == 0) {
	Exception (5, oldpc,M68000_EXCEPTION_SRC_CPU);
	return;
    }
    if (extra & 0x800) {
	/* signed variant */
	uae_s64 a = (uae_s64)(uae_s32)m68k_dreg(regs, (extra >> 12) & 7);
	uae_s64 quot, rem;

	if (extra & 0x400) {
	    a &= 0xffffffffu;
	    a |= (uae_s64)m68k_dreg(regs, extra & 7) << 32;
	}
	rem = a % (uae_s64)(uae_s32)src;
	quot = a / (uae_s64)(uae_s32)src;
	if ((quot & UVAL64(0xffffffff80000000)) != 0
	    && (quot & UVAL64(0xffffffff80000000)) != UVAL64(0xffffffff80000000))
	{
	    SET_VFLG (1);
	    SET_NFLG (1);
	    SET_CFLG (0);
	} else {
	    if (((uae_s32)rem < 0) != ((uae_s64)a < 0)) rem = -rem;
	    SET_VFLG (0);
	    SET_CFLG (0);
	    SET_ZFLG (((uae_s32)quot) == 0);
	    SET_NFLG (((uae_s32)quot) < 0);
	    m68k_dreg(regs, extra & 7) = rem;
	    m68k_dreg(regs, (extra >> 12) & 7) = quot;
	}
    } else {
	/* unsigned */
	uae_u64 a = (uae_u64)(uae_u32)m68k_dreg(regs, (extra >> 12) & 7);
	uae_u64 quot, rem;

	if (extra & 0x400) {
	    a &= 0xffffffffu;
	    a |= (uae_u64)m68k_dreg(regs, extra & 7) << 32;
	}
	rem = a % (uae_u64)src;
	quot = a / (uae_u64)src;
	if (quot > 0xffffffffu) {
	    SET_VFLG (1);
	    SET_NFLG (1);
	    SET_CFLG (0);
	} else {
	    SET_VFLG (0);
	    SET_CFLG (0);
	    SET_ZFLG (((uae_s32)quot) == 0);
	    SET_NFLG (((uae_s32)quot) < 0);
	    m68k_dreg(regs, extra & 7) = rem;
	    m68k_dreg(regs, (extra >> 12) & 7) = quot;
	}
    }
#else
    if (src == 0) {
	Exception (5, oldpc,M68000_EXCEPTION_SRC_CPU);
	return;
    }
    if (extra & 0x800) {
	/* signed variant */
	uae_s32 lo = (uae_s32)m68k_dreg(regs, (extra >> 12) & 7);
	uae_s32 hi = lo < 0 ? -1 : 0;
	uae_s32 save_high;
	uae_u32 quot, rem;
	uae_u32 sign;

	if (extra & 0x400) {
	    hi = (uae_s32)m68k_dreg(regs, extra & 7);
	}
	save_high = hi;
	sign = (hi ^ src);
	if (hi < 0) {
	    hi = ~hi;
	    lo = -lo;
	    if (lo == 0) hi++;
	}
	if ((uae_s32)src < 0) src = -src;
	if (div_unsigned(hi, lo, src, &quot, &rem) ||
	    (sign & 0x80000000) ? quot > 0x80000000 : quot > 0x7fffffff) {
	    SET_VFLG (1);
	    SET_NFLG (1);
	    SET_CFLG (0);
	} else {
	    if (sign & 0x80000000) quot = -quot;
	    if (((uae_s32)rem < 0) != (save_high < 0)) rem = -rem;
	    SET_VFLG (0);
	    SET_CFLG (0);
	    SET_ZFLG (((uae_s32)quot) == 0);
	    SET_NFLG (((uae_s32)quot) < 0);
	    m68k_dreg(regs, extra & 7) = rem;
	    m68k_dreg(regs, (extra >> 12) & 7) = quot;
	}
    } else {
	/* unsigned */
	uae_u32 lo = (uae_u32)m68k_dreg(regs, (extra >> 12) & 7);
	uae_u32 hi = 0;
	uae_u32 quot, rem;

	if (extra & 0x400) {
	    hi = (uae_u32)m68k_dreg(regs, extra & 7);
	}
	if (div_unsigned(hi, lo, src, &quot, &rem)) {
	    SET_VFLG (1);
	    SET_NFLG (1);
	    SET_CFLG (0);
	} else {
	    SET_VFLG (0);
	    SET_CFLG (0);
	    SET_ZFLG (((uae_s32)quot) == 0);
	    SET_NFLG (((uae_s32)quot) < 0);
	    m68k_dreg(regs, extra & 7) = rem;
	    m68k_dreg(regs, (extra >> 12) & 7) = quot;
	}
    }
#endif
}

STATIC_INLINE void
mul_unsigned(uae_u32 src1, uae_u32 src2, uae_u32 *dst_hi, uae_u32 *dst_lo)
{
	uae_u32 r0 = (src1 & 0xffff) * (src2 & 0xffff);
	uae_u32 r1 = ((src1 >> 16) & 0xffff) * (src2 & 0xffff);
	uae_u32 r2 = (src1 & 0xffff) * ((src2 >> 16) & 0xffff);
	uae_u32 r3 = ((src1 >> 16) & 0xffff) * ((src2 >> 16) & 0xffff);
	uae_u32 lo;

	lo = r0 + ((r1 << 16) & 0xffff0000ul);
	if (lo < r0) r3++;
	r0 = lo;
	lo = r0 + ((r2 << 16) & 0xffff0000ul);
	if (lo < r0) r3++;
	r3 += ((r1 >> 16) & 0xffff) + ((r2 >> 16) & 0xffff);
	*dst_lo = lo;
	*dst_hi = r3;
}

void m68k_mull (uae_u32 opcode, uae_u32 src, uae_u16 extra)
{
#if defined(uae_s64)
    if (extra & 0x800) {
	/* signed variant */
	uae_s64 a = (uae_s64)(uae_s32)m68k_dreg(regs, (extra >> 12) & 7);

	a *= (uae_s64)(uae_s32)src;
	SET_VFLG (0);
	SET_CFLG (0);
	SET_ZFLG (a == 0);
	SET_NFLG (a < 0);
	if (extra & 0x400)
	    m68k_dreg(regs, extra & 7) = a >> 32;
	else if ((a & UVAL64(0xffffffff80000000)) != 0
		 && (a & UVAL64(0xffffffff80000000)) != UVAL64(0xffffffff80000000))
	{
	    SET_VFLG (1);
	}
	m68k_dreg(regs, (extra >> 12) & 7) = (uae_u32)a;
    } else {
	/* unsigned */
	uae_u64 a = (uae_u64)(uae_u32)m68k_dreg(regs, (extra >> 12) & 7);

	a *= (uae_u64)src;
	SET_VFLG (0);
	SET_CFLG (0);
	SET_ZFLG (a == 0);
	SET_NFLG (((uae_s64)a) < 0);
	if (extra & 0x400)
	    m68k_dreg(regs, extra & 7) = a >> 32;
	else if ((a & UVAL64(0xffffffff00000000)) != 0) {
	    SET_VFLG (1);
	}
	m68k_dreg(regs, (extra >> 12) & 7) = (uae_u32)a;
    }
#else
    if (extra & 0x800) {
	/* signed variant */
	uae_s32 src1,src2;
	uae_u32 dst_lo,dst_hi;
	uae_u32 sign;

	src1 = (uae_s32)src;
	src2 = (uae_s32)m68k_dreg(regs, (extra >> 12) & 7);
	sign = (src1 ^ src2);
	if (src1 < 0) src1 = -src1;
	if (src2 < 0) src2 = -src2;
	mul_unsigned((uae_u32)src1,(uae_u32)src2,&dst_hi,&dst_lo);
	if (sign & 0x80000000) {
		dst_hi = ~dst_hi;
		dst_lo = -dst_lo;
		if (dst_lo == 0) dst_hi++;
	}
	SET_VFLG (0);
	SET_CFLG (0);
	SET_ZFLG (dst_hi == 0 && dst_lo == 0);
	SET_NFLG (((uae_s32)dst_hi) < 0);
	if (extra & 0x400)
	    m68k_dreg(regs, extra & 7) = dst_hi;
	else if ((dst_hi != 0 || (dst_lo & 0x80000000) != 0)
		 && ((dst_hi & 0xffffffff) != 0xffffffff
		     || (dst_lo & 0x80000000) != 0x80000000))
	{
	    SET_VFLG (1);
	}
	m68k_dreg(regs, (extra >> 12) & 7) = dst_lo;
    } else {
	/* unsigned */
	uae_u32 dst_lo,dst_hi;

	mul_unsigned(src,(uae_u32)m68k_dreg(regs, (extra >> 12) & 7),&dst_hi,&dst_lo);

	SET_VFLG (0);
	SET_CFLG (0);
	SET_ZFLG (dst_hi == 0 && dst_lo == 0);
	SET_NFLG (((uae_s32)dst_hi) < 0);
	if (extra & 0x400)
	    m68k_dreg(regs, extra & 7) = dst_hi;
	else if (dst_hi != 0) {
	    SET_VFLG (1);
	}
	m68k_dreg(regs, (extra >> 12) & 7) = dst_lo;
    }
#endif
}


void m68k_reset (void)
{
    regs.s = 1;
    regs.m = 0;
    regs.stopped = 0;
    regs.t1 = 0;
    regs.t0 = 0;
    SET_ZFLG (0);
    SET_XFLG (0);
    SET_CFLG (0);
    SET_VFLG (0);
    SET_NFLG (0);
    regs.spcflags &= SPCFLAG_MODE_CHANGE;   /* Clear specialflags except mode-change */
    regs.intmask = 7;
    regs.vbr = regs.sfc = regs.dfc = 0;
    regs.fpcr = regs.fpsr = regs.fpiar = 0;

    m68k_areg(regs, 7) = get_long(0);
    m68k_setpc(get_long(4));
    refill_prefetch (m68k_getpc(), 0);
}


unsigned long REGPARAM2 op_illg (uae_u32 opcode)
{
#if 0
    uaecptr pc = m68k_getpc ();
#endif
    if ((opcode & 0xF000) == 0xF000) {
	Exception(0xB,0,M68000_EXCEPTION_SRC_CPU);
	return 4;
    }
    if ((opcode & 0xF000) == 0xA000) {
	Exception(0xA,0,M68000_EXCEPTION_SRC_CPU);
	return 4;
    }
#if 0
    write_log ("Illegal instruction: %04x at %08lx\n", opcode, (long)pc);
#endif
    Exception (4,0,M68000_EXCEPTION_SRC_CPU);
    return 4;
}


void mmu_op(uae_u32 opcode, uae_u16 extra)
{
    if ((opcode & 0xFE0) == 0x0500) {
	/* PFLUSH */
	mmusr = 0;
	write_log ("PFLUSH\n");
    } else if ((opcode & 0x0FD8) == 0x548) {
	/* PTEST */
	write_log ("PTEST\n");
    } else
	op_illg (opcode);
}


static uaecptr last_trace_ad = 0;

static void do_trace (void)
{
    if (regs.t0 && currprefs.cpu_level >= 2) {
	uae_u16 opcode;
	/* should also include TRAP, CHK, SR modification FPcc */
	/* probably never used so why bother */
	/* We can afford this to be inefficient... */
	m68k_setpc (m68k_getpc ());
	fill_prefetch_0 ();
	opcode = get_word (regs.pc);
	if (opcode == 0x4e72 		/* RTE */
	    || opcode == 0x4e74 		/* RTD */
	    || opcode == 0x4e75 		/* RTS */
	    || opcode == 0x4e77 		/* RTR */
	    || opcode == 0x4e76 		/* TRAPV */
	    || (opcode & 0xffc0) == 0x4e80 	/* JSR */
	    || (opcode & 0xffc0) == 0x4ec0 	/* JMP */
	    || (opcode & 0xff00) == 0x6100  /* BSR */
	    || ((opcode & 0xf000) == 0x6000	/* Bcc */
		&& cctrue((opcode >> 8) & 0xf))
	    || ((opcode & 0xf0f0) == 0x5050 /* DBcc */
		&& !cctrue((opcode >> 8) & 0xf)
		&& (uae_s16)m68k_dreg(regs, opcode & 7) != 0))
	{
	    last_trace_ad = m68k_getpc ();
	    unset_special (SPCFLAG_TRACE);
	    set_special (SPCFLAG_DOTRACE);
	}
    } else if (regs.t1) {
	last_trace_ad = m68k_getpc ();
	unset_special (SPCFLAG_TRACE);
	set_special (SPCFLAG_DOTRACE);
    }
}


/*
 * Handle special flags
 */

static bool do_specialties_interrupt (int Pending)
{
    /* Check for MFP ints first (level 6) */
    if (regs.spcflags & SPCFLAG_MFP) {
       if ( MFP_CheckPendingInterrupts() == TRUE )
         return TRUE;					/* MFP exception was generated, no higher interrupt can happen */
    }

    /* No MFP int, check for VBL/HBL ints (levels 4/2) */
    if (regs.spcflags & (SPCFLAG_INT | SPCFLAG_DOINT)) {
	int intr = intlev ();
	/* SPCFLAG_DOINT will be enabled again in MakeFromSR to handle pending interrupts! */
//	unset_special (SPCFLAG_DOINT);
	unset_special (SPCFLAG_INT | SPCFLAG_DOINT);
	if (intr != -1 && intr > regs.intmask) {
	    Interrupt (intr , Pending);			/* process the interrupt and add pending jitter if necessary */
	    return TRUE;
	}
    }

    return FALSE;					/* no interrupt was found */
}


static int do_specialties (void)
{
    if(regs.spcflags & SPCFLAG_BUSERROR) {
	/* We can not execute bus errors directly in the memory handler
	 * functions since the PC should point to the address of the next
	 * instruction, so we're executing the bus errors here: */
	unset_special(SPCFLAG_BUSERROR);
	Exception(2,0,M68000_EXCEPTION_SRC_CPU);
    }

    if(regs.spcflags & SPCFLAG_EXTRA_CYCLES) {
	/* Add some extra cycles to simulate a wait state */
	unset_special(SPCFLAG_EXTRA_CYCLES);
	M68000_AddCycles(nWaitStateCycles);
	nWaitStateCycles = 0;
    }

    if (regs.spcflags & SPCFLAG_DOTRACE) {
	Exception (9,last_trace_ad,M68000_EXCEPTION_SRC_CPU);
    }


    /* Handle the STOP instruction */
    if ( regs.spcflags & SPCFLAG_STOP ) {
        /* We first test if there's a pending interrupt that would */
        /* allow to immediatly leave the STOP state */
        if ( do_specialties_interrupt ( TRUE ) ) {		/* test if there's an interrupt and add pending jitter */
            regs.stopped = 0;
            unset_special (SPCFLAG_STOP);
        }
#if 0
	if (regs.spcflags & SPCFLAG_MFP)			/* MFP int */
	    MFP_CheckPendingInterrupts();
	
	if (regs.spcflags & (SPCFLAG_INT | SPCFLAG_DOINT)) {	/* VBL/HBL ints */
	    int intr = intlev ();
	    unset_special (SPCFLAG_INT | SPCFLAG_DOINT);
	    if (intr != -1 && intr > regs.intmask) {
	        Interrupt (intr , TRUE);		/* process the interrupt and add pending jitter */
		regs.stopped = 0;
		unset_special (SPCFLAG_STOP);
	    }
	}
#endif

	/* No pending int, we have to wait for the next matching int */
	while (regs.spcflags & SPCFLAG_STOP) {

	    /* Take care of quit event if needed */
	    if (regs.spcflags & SPCFLAG_BRK)
		return 1;
	
	    M68000_AddCycles(4);
	
	    /* It is possible one or more ints happen at the same time */
	    /* We must process them during the same cpu cycle until the special INT flag is set */
	    while (PendingInterruptCount<=0 && PendingInterruptFunction) {
		/* 1st, we call the interrupt handler */
		CALL_VAR(PendingInterruptFunction);
		
		/* Then we check if this handler triggered an interrupt to process */
	        if ( do_specialties_interrupt ( FALSE ) ) {	/* test if there's an interrupt and add non pending jitter */
		    regs.stopped = 0;
		    unset_special (SPCFLAG_STOP);
		    break;
		}
#if 0		
		/* Then we check if this handler triggered an MFP int to process */
		if (regs.spcflags & SPCFLAG_MFP)
		    MFP_CheckPendingInterrupts();
	
		if (regs.spcflags & (SPCFLAG_INT | SPCFLAG_DOINT)) {
		    int intr = intlev ();
		    unset_special (SPCFLAG_INT | SPCFLAG_DOINT);
		    if (intr != -1 && intr > regs.intmask) {
			Interrupt (intr , FALSE);	/* process the interrupt and add non pending jitter */
			regs.stopped = 0;
			unset_special (SPCFLAG_STOP);
			break;
		    }
		}
#endif
	    }
	}
    }


    if (regs.spcflags & SPCFLAG_TRACE)
	do_trace ();

//    if (regs.spcflags & SPCFLAG_DOINT) {
    /* [NP] pending int should be processed now, not after the current instr */
    /* so we check for (SPCFLAG_INT | SPCFLAG_DOINT), not just for SPCFLAG_DOINT */
	        
    if ( do_specialties_interrupt ( FALSE ) ) {	/* test if there's an interrupt and add non pending jitter */
        regs.stopped = 0;			/* [NP] useless ? */
    }
    if (regs.spcflags & SPCFLAG_INT) {
	unset_special (SPCFLAG_INT);
	set_special (SPCFLAG_DOINT);
    }
#if 0
    if (regs.spcflags & (SPCFLAG_INT | SPCFLAG_DOINT)) {
	int intr = intlev ();
	/* SPCFLAG_DOINT will be enabled again in MakeFromSR to handle pending interrupts! */
//	unset_special (SPCFLAG_DOINT);
	unset_special (SPCFLAG_INT | SPCFLAG_DOINT);
	if (intr != -1 && intr > regs.intmask) {
	    Interrupt (intr , FALSE);		/* call Interrupt() with Pending=FALSE, not necessarily true but harmless */
	    regs.stopped = 0;			/* [NP] useless ? */
	}
    }
    if (regs.spcflags & SPCFLAG_INT) {
	unset_special (SPCFLAG_INT);
	set_special (SPCFLAG_DOINT);
    }

    if (regs.spcflags & SPCFLAG_MFP) {          /* Check for MFP interrupts */
	MFP_CheckPendingInterrupts();
    }
#endif

    if (regs.spcflags & SPCFLAG_DEBUGGER)
	DebugUI_CpuCheck();

    if (regs.spcflags & (SPCFLAG_BRK | SPCFLAG_MODE_CHANGE)) {
	unset_special(SPCFLAG_MODE_CHANGE);
	return 1;
    }

    return 0;
}


/* It's really sad to have two almost identical functions for this, but we
   do it all for performance... :( */
static void m68k_run_1 (void)
{
#ifdef DEBUG_PREFETCH
    uae_u8 saved_bytes[20];
    uae_u16 *oldpcp;
#endif

    for (;;) {
	int cycles;
	uae_u32 opcode = get_iword_prefetch (0);

#ifdef DEBUG_PREFETCH
	if (get_ilong (0) != do_get_mem_long (&regs.prefetch)) {
	    fprintf (stderr, "Prefetch differs from memory.\n");
	    debugging = 1;
	    return;
	}
	oldpcp = regs.pc_p;
	memcpy (saved_bytes, regs.pc_p, 20);
#endif

	/*m68k_dumpstate(stderr, NULL);*/
<<<<<<< HEAD
	if ( HATARI_TRACE_LEVEL ( HATARI_TRACE_CPU_DISASM ) )
	  {
	    int FrameCycles, HblCounterVideo, LineCycles;

	    Video_GetPosition ( &FrameCycles , &HblCounterVideo , &LineCycles );

	    HATARI_TRACE_PRINT ( "cpu video_cyc=%6d %3d@%3d : " , FrameCycles, LineCycles, nHBL );
=======
	if (LOG_TRACE_LEVEL(TRACE_CPU_DISASM))
	{
	    int nFrameCycles = Cycles_GetCounter(CYCLES_COUNTER_VIDEO);
	    int nLineCycles = nFrameCycles % nCyclesPerLine;
	    LOG_TRACE_PRINT ( "cpu video_cyc=%6d %3d@%3d : " , nFrameCycles, nLineCycles, nHBL );
>>>>>>> a182e663
	    m68k_disasm(stderr, m68k_getpc (), NULL, 1);
	}

	/* assert (!regs.stopped && !(regs.spcflags & SPCFLAG_STOP)); */
/*	regs_backup[backup_pointer = (backup_pointer + 1) % 16] = regs;*/
#if COUNT_INSTRS == 2
	if (table68k[opcode].handler != -1)
	    instrcount[table68k[opcode].handler]++;
#elif COUNT_INSTRS == 1
	instrcount[opcode]++;
#endif

	/* In case of a Bus Error, we need the PC of the instruction that caused */
	/* the error to build the exception stack frame */
	BusErrorPC = m68k_getpc();

	cycles = (*cpufunctbl[opcode])(opcode);

#ifdef DEBUG_PREFETCH
	if (memcmp (saved_bytes, oldpcp, 20) != 0) {
	    fprintf (stderr, "Self-modifying code detected %x.\n" , m68k_getpc() );
	    set_special (SPCFLAG_BRK);
	    debugging = 1;
	}
#endif

	M68000_AddCyclesWithPairing(cycles);
	if (regs.spcflags & SPCFLAG_EXTRA_CYCLES) {
	  /* Add some extra cycles to simulate a wait state */
	  unset_special(SPCFLAG_EXTRA_CYCLES);
	  M68000_AddCycles(nWaitStateCycles);
	  nWaitStateCycles = 0;
	}

#if 0
	while (PendingInterruptCount <= 0 && PendingInterruptFunction)
	  CALL_VAR(PendingInterruptFunction);
#else
	/* We can have several interrupts at the same time before the next CPU instruction */
	/* We must check for pending interrupt and call do_specialties_interrupt() only */
	/* if the cpu is not in the STOP state. Else, the int could be acknowledged now */
	/* and prevent exiting the STOP state when calling do_specialties() after. */
	/* For performance, we first test PendingInterruptCount, then regs.spcflags */
	while ( ( PendingInterruptCount <= 0 ) && ( PendingInterruptFunction ) && ( ( regs.spcflags & SPCFLAG_STOP ) == 0 ) )
	  {
	    CALL_VAR(PendingInterruptFunction);		/* call the interrupt handler */
	    do_specialties_interrupt ( FALSE );		/* test if there's an mfp/video interrupt and add non pending jitter */
#if 0
		  if ( regs.spcflags & ( SPCFLAG_MFP | SPCFLAG_INT ) ) {	/* only check mfp/video interrupts */
		    if (do_specialties ())			/* check if this latest int has higher priority */
			return;
		  }
#endif
	  }
#endif

	if (regs.spcflags) {
	    if (do_specialties ())
		return;
	}

	/* Run DSP 56k code if necessary */
	if (bDspEnabled) {
	    DSP_Run(cycles);
	}
    }
}


/* Same thing, but don't use prefetch to get opcode.  */
static void m68k_run_2 (void)
{
    for (;;) {
	int cycles;
	uae_u32 opcode = get_iword (0);

	/*m68k_dumpstate(stderr, NULL);*/
<<<<<<< HEAD
	if ( HATARI_TRACE_LEVEL ( HATARI_TRACE_CPU_DISASM ) )
	  {
	    int FrameCycles, HblCounterVideo, LineCycles;

	    Video_GetPosition ( &FrameCycles , &HblCounterVideo , &LineCycles );

	    HATARI_TRACE_PRINT ( "cpu video_cyc=%6d %3d@%3d : " , FrameCycles, LineCycles, nHBL );
=======
	if (LOG_TRACE_LEVEL(TRACE_CPU_DISASM))
	{
	    int nFrameCycles = Cycles_GetCounter(CYCLES_COUNTER_VIDEO);
	    int nLineCycles = nFrameCycles % nCyclesPerLine;
	    LOG_TRACE_PRINT("cpu video_cyc=%6d %3d@%3d : ", nFrameCycles, nLineCycles, nHBL);
>>>>>>> a182e663
	    m68k_disasm(stderr, m68k_getpc (), NULL, 1);
	}

	/* assert (!regs.stopped && !(regs.spcflags & SPCFLAG_STOP)); */
/*	regs_backup[backup_pointer = (backup_pointer + 1) % 16] = regs;*/
#if COUNT_INSTRS == 2
	if (table68k[opcode].handler != -1)
	    instrcount[table68k[opcode].handler]++;
#elif COUNT_INSTRS == 1
	instrcount[opcode]++;
#endif

	cycles = (*cpufunctbl[opcode])(opcode);

	M68000_AddCycles(cycles);
	if (regs.spcflags & SPCFLAG_EXTRA_CYCLES) {
	  /* Add some extra cycles to simulate a wait state */
	  unset_special(SPCFLAG_EXTRA_CYCLES);
	  M68000_AddCycles(nWaitStateCycles);
	  nWaitStateCycles = 0;
	}

	while (PendingInterruptCount <= 0 && PendingInterruptFunction)
	  CALL_VAR(PendingInterruptFunction);

	if (regs.spcflags) {
	    if (do_specialties ())
		return;
	}

	/* Run DSP 56k code if necessary */
	if (bDspEnabled) {
	    DSP_Run(cycles);
	}
    }
}


void m68k_go (int may_quit)
{
    static int in_m68k_go = 0;

    if (in_m68k_go || !may_quit) {
	write_log ("Bug! m68k_go is not reentrant.\n");
	abort ();
    }

    in_m68k_go++;
    while (!(regs.spcflags & SPCFLAG_BRK)) {
        if(currprefs.cpu_compatible)
          m68k_run_1();
         else
          m68k_run_2();
    }
    unset_special(SPCFLAG_BRK);
    in_m68k_go--;
}


/*
static void m68k_verify (uaecptr addr, uaecptr *nextpc)
{
    uae_u32 opcode, val;
    struct instr *dp;

    opcode = get_iword_1(0);
    last_op_for_exception_3 = opcode;
    m68kpc_offset = 2;

    if (cpufunctbl[opcode] == op_illg_1) {
	opcode = 0x4AFC;
    }
    dp = table68k + opcode;

    if (dp->suse) {
	if (!verify_ea (dp->sreg, dp->smode, dp->size, &val)) {
	    Exception (3, 0,M68000_EXCEPTION_SRC_CPU);
	    return;
	}
    }
    if (dp->duse) {
	if (!verify_ea (dp->dreg, dp->dmode, dp->size, &val)) {
	    Exception (3, 0,M68000_EXCEPTION_SRC_CPU);
	    return;
	}
    }
}
*/


void m68k_disasm (FILE *f, uaecptr addr, uaecptr *nextpc, int cnt)
{
    static const char * const ccnames[] =
        { "T ","F ","HI","LS","CC","CS","NE","EQ",
          "VC","VS","PL","MI","GE","LT","GT","LE" };

    uaecptr newpc = 0;
    m68kpc_offset = addr - m68k_getpc ();
    while (cnt-- > 0) {
	char instrname[20],*ccpt;
	int opwords;
	uae_u32 opcode;
	const struct mnemolookup *lookup;
	struct instr *dp;
	fprintf (f, "%08lx: ", m68k_getpc () + m68kpc_offset);
	for (opwords = 0; opwords < 5; opwords++){
	    fprintf (f, "%04x ", get_iword_1 (m68kpc_offset + opwords*2));
	}
	opcode = get_iword_1 (m68kpc_offset);
	m68kpc_offset += 2;
	if (cpufunctbl[opcode] == op_illg_1) {
	    opcode = 0x4AFC;
	}
	dp = table68k + opcode;
	for (lookup = lookuptab;lookup->mnemo != dp->mnemo; lookup++)
	    ;

	strcpy (instrname, lookup->name);
	ccpt = strstr (instrname, "cc");
	if (ccpt != 0) {
	    strncpy (ccpt, ccnames[dp->cc], 2);
	}
	fprintf (f, "%s", instrname);
	switch (dp->size){
	 case sz_byte: fprintf (f, ".B "); break;
	 case sz_word: fprintf (f, ".W "); break;
	 case sz_long: fprintf (f, ".L "); break;
	 default: fprintf (f, "   "); break;
	}

	if (dp->suse) {
	    newpc = m68k_getpc () + m68kpc_offset;
	    newpc += ShowEA (f, dp->sreg, dp->smode, dp->size, 0);
	}
	if (dp->suse && dp->duse)
	    fprintf (f, ",");
	if (dp->duse) {
	    newpc = m68k_getpc () + m68kpc_offset;
	    newpc += ShowEA (f, dp->dreg, dp->dmode, dp->size, 0);
	}
	if (ccpt != 0) {
	    if (cctrue(dp->cc))
		fprintf (f, " == %08lx (TRUE)", (long)newpc);
	    else
		fprintf (f, " == %08lx (FALSE)", (long)newpc);
	} else if ((opcode & 0xff00) == 0x6100) /* BSR */
	    fprintf (f, " == %08lx", (long)newpc);
	fprintf (f, "\n");
    }
    if (nextpc)
	*nextpc = m68k_getpc () + m68kpc_offset;
}

void m68k_dumpstate (FILE *f, uaecptr *nextpc)
{
    int i;
    for (i = 0; i < 8; i++){
	fprintf (f, "D%d: %08lx ", i, (long)m68k_dreg(regs, i));
	if ((i & 3) == 3) fprintf (f, "\n");
    }
    for (i = 0; i < 8; i++){
	fprintf (f, "A%d: %08lx ", i, (long)m68k_areg(regs, i));
	if ((i & 3) == 3) fprintf (f, "\n");
    }
    if (regs.s == 0) regs.usp = m68k_areg(regs, 7);
    if (regs.s && regs.m) regs.msp = m68k_areg(regs, 7);
    if (regs.s && regs.m == 0) regs.isp = m68k_areg(regs, 7);
    fprintf (f, "USP=%08lx ISP=%08lx MSP=%08lx VBR=%08lx\n",
	     (long)regs.usp,(long)regs.isp,(long)regs.msp,(long)regs.vbr);
    fprintf (f, "T=%d%d S=%d M=%d X=%d N=%d Z=%d V=%d C=%d IMASK=%d\n",
	     regs.t1, regs.t0, regs.s, regs.m,
	     GET_XFLG, GET_NFLG, GET_ZFLG, GET_VFLG, GET_CFLG, regs.intmask);
    for (i = 0; i < 8; i++){
	fprintf (f, "FP%d: %g ", i, regs.fp[i]);
	if ((i & 3) == 3) fprintf (f, "\n");
    }
    fprintf (f, "N=%d Z=%d I=%d NAN=%d\n",
	     (regs.fpsr & 0x8000000) != 0,
	     (regs.fpsr & 0x4000000) != 0,
	     (regs.fpsr & 0x2000000) != 0,
	     (regs.fpsr & 0x1000000) != 0);
    if (currprefs.cpu_compatible)
	fprintf (f, "prefetch %08lx\n", (unsigned long)do_get_mem_long(&regs.prefetch));

    m68k_disasm (f, m68k_getpc (), nextpc, 1);
    if (nextpc)
	fprintf (f, "next PC: %08lx\n", (long)*nextpc);
}


/*

 The routines below take dividend and divisor as parameters.
 They return 0 if division by zero, or exact number of cycles otherwise.

 The number of cycles returned assumes a register operand.
 Effective address time must be added if memory operand.

 For 68000 only (not 68010, 68012, 68020, etc).
 Probably valid for 68008 after adding the extra prefetch cycle.


 Best and worst cases are for register operand:
 (Note the difference with the documented range.)


 DIVU:

 Overflow (always): 10 cycles.
 Worst case: 136 cycles.
 Best case: 76 cycles.


 DIVS:

 Absolute overflow: 16-18 cycles.
 Signed overflow is not detected prematurely.

 Worst case: 156 cycles.
 Best case without signed overflow: 122 cycles.
 Best case with signed overflow: 120 cycles


 */


//
// DIVU
// Unsigned division
//

STATIC_INLINE int getDivu68kCycles_2 (uae_u32 dividend, uae_u16 divisor)
{
    int mcycles;
    uae_u32 hdivisor;
    int i;

    if (divisor == 0)
	return 0;

    // Overflow
    if ((dividend >> 16) >= divisor)
	return (mcycles = 5) * 2;

    mcycles = 38;
    hdivisor = divisor << 16;

    for (i = 0; i < 15; i++) {
	uae_u32 temp;
	temp = dividend;

	dividend <<= 1;

	// If carry from shift
	if ((uae_s32)temp < 0)
	    dividend -= hdivisor;
	else {
	    mcycles += 2;
	    if (dividend >= hdivisor) {
		dividend -= hdivisor;
		mcycles--;
	    }
	}
    }
    return mcycles * 2;
}
int getDivu68kCycles (uae_u32 dividend, uae_u16 divisor)
{
    int v = getDivu68kCycles_2 (dividend, divisor) - 4;
//    write_log ("U%d ", v);
    return v;
}

//
// DIVS
// Signed division
//

STATIC_INLINE int getDivs68kCycles_2 (uae_s32 dividend, uae_s16 divisor)
{
    int mcycles;
    uae_u32 aquot;
    int i;

    if (divisor == 0)
	return 0;

    mcycles = 6;

    if (dividend < 0)
	mcycles++;

    // Check for absolute overflow
    if (((uae_u32)abs (dividend) >> 16) >= (uae_u16)abs (divisor))
	return (mcycles + 2) * 2;

    // Absolute quotient
    aquot = (uae_u32) abs (dividend) / (uae_u16)abs (divisor);

    mcycles += 55;

    if (divisor >= 0) {
	if (dividend >= 0)
	    mcycles--;
	else
	    mcycles++;
    }

    // Count 15 msbits in absolute of quotient

    for (i = 0; i < 15; i++) {
	if ((uae_s16)aquot >= 0)
	    mcycles++;
	aquot <<= 1;
    }

    return mcycles * 2;
}
int getDivs68kCycles (uae_s32 dividend, uae_s16 divisor)
{
    int v = getDivs68kCycles_2 (dividend, divisor) - 4;
//    write_log ("S%d ", v);
    return v;
}<|MERGE_RESOLUTION|>--- conflicted
+++ resolved
@@ -1683,21 +1683,13 @@
 #endif
 
 	/*m68k_dumpstate(stderr, NULL);*/
-<<<<<<< HEAD
-	if ( HATARI_TRACE_LEVEL ( HATARI_TRACE_CPU_DISASM ) )
-	  {
-	    int FrameCycles, HblCounterVideo, LineCycles;
-
-	    Video_GetPosition ( &FrameCycles , &HblCounterVideo , &LineCycles );
-
-	    HATARI_TRACE_PRINT ( "cpu video_cyc=%6d %3d@%3d : " , FrameCycles, LineCycles, nHBL );
-=======
 	if (LOG_TRACE_LEVEL(TRACE_CPU_DISASM))
 	{
-	    int nFrameCycles = Cycles_GetCounter(CYCLES_COUNTER_VIDEO);
-	    int nLineCycles = nFrameCycles % nCyclesPerLine;
-	    LOG_TRACE_PRINT ( "cpu video_cyc=%6d %3d@%3d : " , nFrameCycles, nLineCycles, nHBL );
->>>>>>> a182e663
+	    int FrameCycles, HblCounterVideo, LineCycles;
+
+	    Video_GetPosition ( &FrameCycles , &HblCounterVideo , &LineCycles );
+
+	    LOG_TRACE_PRINT ( "cpu video_cyc=%6d %3d@%3d : " , FrameCycles, LineCycles, nHBL );
 	    m68k_disasm(stderr, m68k_getpc (), NULL, 1);
 	}
 
@@ -1775,21 +1767,13 @@
 	uae_u32 opcode = get_iword (0);
 
 	/*m68k_dumpstate(stderr, NULL);*/
-<<<<<<< HEAD
-	if ( HATARI_TRACE_LEVEL ( HATARI_TRACE_CPU_DISASM ) )
-	  {
-	    int FrameCycles, HblCounterVideo, LineCycles;
-
-	    Video_GetPosition ( &FrameCycles , &HblCounterVideo , &LineCycles );
-
-	    HATARI_TRACE_PRINT ( "cpu video_cyc=%6d %3d@%3d : " , FrameCycles, LineCycles, nHBL );
-=======
 	if (LOG_TRACE_LEVEL(TRACE_CPU_DISASM))
 	{
-	    int nFrameCycles = Cycles_GetCounter(CYCLES_COUNTER_VIDEO);
-	    int nLineCycles = nFrameCycles % nCyclesPerLine;
-	    LOG_TRACE_PRINT("cpu video_cyc=%6d %3d@%3d : ", nFrameCycles, nLineCycles, nHBL);
->>>>>>> a182e663
+	    int FrameCycles, HblCounterVideo, LineCycles;
+
+	    Video_GetPosition ( &FrameCycles , &HblCounterVideo , &LineCycles );
+
+	    LOG_TRACE_PRINT ( "cpu video_cyc=%6d %3d@%3d : " , FrameCycles, LineCycles, nHBL );
 	    m68k_disasm(stderr, m68k_getpc (), NULL, 1);
 	}
 
