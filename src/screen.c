/*
  Hatari - screen.c

  This file is distributed under the GNU General Public License, version 2
  or at your option any later version. Read the file gpl.txt for details.

  This code converts a 1/2/4 plane ST format screen to either 8, 16 or 32-bit PC
  format. An awful lot of processing is needed to do this conversion - we
  cannot simply change palettes on  interrupts as it is possible with DOS.
  The main code processes the palette/resolution mask tables to find exactly
  which lines need to updating and the conversion routines themselves only
  update 16-pixel blocks which differ from the previous frame - this gives a
  large performance increase.
  Each conversion routine can convert any part of the source ST screen (which
  includes the overscan border, usually set to colour zero) so they can be used
  for both window and full-screen mode.
  Note that in Hi-Resolution we have no overscan and just two colors so we can
  optimise things further.
  In color mode it seems possible to display 47 lines in the bottom border
  with a second 60/50 Hz switch, but most programs consider there are 45
  visible lines in the bottom border only, which gives a total of 274 lines
  for a screen. So not displaying the last two lines fixes garbage that could
  appear in the last two lines when displaying 47 lines (Digiworld 2 by ICE,
  Tyranny by DHS).
*/

const char Screen_fileid[] = "Hatari screen.c : " __DATE__ " " __TIME__;

#include <SDL.h>
#include <SDL_endian.h>
#include <assert.h>

#include "main.h"
#include "configuration.h"
#include "avi_record.h"
#include "log.h"
#include "paths.h"
#include "options.h"
#include "screen.h"
#include "screenConvert.h"
#include "control.h"
#include "convert/routines.h"
#include "resolution.h"
#include "spec512.h"
#include "statusbar.h"
#include "vdi.h"
#include "video.h"
#include "falcon/videl.h"

#define DEBUG 0

#if DEBUG
# define DEBUGPRINT(x) printf x
#else
# define DEBUGPRINT(x)
#endif

/* extern for several purposes */
SDL_Surface *sdlscrn = NULL;                /* The SDL screen surface */
int nScreenZoomX, nScreenZoomY;             /* Zooming factors, used for scaling mouse motions */
int nBorderPixelsLeft, nBorderPixelsRight;  /* Pixels in left and right border */
static int nBorderPixelsTop, nBorderPixelsBottom;  /* Lines in top and bottom border */

/* extern for shortcuts etc. */
bool bGrabMouse = false;      /* Grab the mouse cursor in the window */
bool bInFullScreen = false;   /* true if in full screen */

/* extern for spec512.c */
int STScreenLeftSkipBytes;
int STScreenStartHorizLine;   /* Start lines to be converted */
Uint32 STRGBPalette[16];      /* Palette buffer used in conversion routines */
Uint32 ST2RGB[4096];          /* Table to convert ST 0x777 / STe 0xfff palette to PC format RGB551 (2 pixels each entry) */

/* extern for video.c */
Uint8 *pSTScreen;
FRAMEBUFFER *pFrameBuffer;    /* Pointer into current 'FrameBuffer' */

static FRAMEBUFFER FrameBuffers[NUM_FRAMEBUFFERS]; /* Store frame buffer details to tell how to update */
static Uint8 *pSTScreenCopy;                       /* Keep track of current and previous ST screen data */
static Uint8 *pPCScreenDest;                       /* Destination PC buffer */
static int STScreenEndHorizLine;                   /* End lines to be converted */
static int PCScreenBytesPerLine;
static int STScreenWidthBytes;
static int PCScreenOffsetX;                        /* how many pixels to skip from left when drawing */
static int PCScreenOffsetY;                        /* how many pixels to skip from top when drawing */
static SDL_Rect STScreenRect;                      /* screen size without statusbar */

static int STScreenLineOffset[NUM_VISIBLE_LINES];  /* Offsets for ST screen lines eg, 0,160,320... */
static Uint16 HBLPalette[16], PrevHBLPalette[16];  /* Current palette for line, also copy of first line */

static void (*ScreenDrawFunctionsNormal[3])(void); /* Screen draw functions */

static bool bScreenContentsChanged;     /* true if buffer changed and requires blitting */
static bool bScrDoubleY;                /* true if double on Y */
static int ScrUpdateFlag;               /* Bit mask of how to update screen */

/* These are used for the generic screen convertion functions */
static int genconv_width_req, genconv_height_req, genconv_bpp;
static bool genconv_do_update;          /* HW surface is available -> the SDL need not to update the surface after ->pixel access */


static bool Screen_DrawFrame(bool bForceFlip);

#if WITH_SDL2

SDL_Window *sdlWindow;
static SDL_Renderer *sdlRenderer;
static SDL_Texture *sdlTexture;

void SDL_UpdateRects(SDL_Surface *screen, int numrects, SDL_Rect *rects)
{
	SDL_UpdateTexture(sdlTexture, NULL, screen->pixels, screen->pitch);
	SDL_RenderClear(sdlRenderer);
	SDL_RenderCopy(sdlRenderer, sdlTexture, NULL, NULL);
	SDL_RenderPresent(sdlRenderer);
}

void SDL_UpdateRect(SDL_Surface *screen, Sint32 x, Sint32 y, Sint32 w, Sint32 h)
{
	SDL_Rect rect = { x, y, w, h };
	SDL_UpdateRects(screen, 1, &rect);
}

#endif

/*-----------------------------------------------------------------------*/
/**
 * Create ST 0x777 / STe 0xfff color format to 16 or 32 bits per pixel
 * conversion table. Called each time when changed resolution or to/from
 * fullscreen mode.
 */
static void Screen_SetupRGBTable(void)
{
	Uint16 STColor;
	Uint32 RGBColor;
	int r, g, b;
	int rr, gg, bb;

	/* Do Red, Green and Blue for all 16*16*16 = 4096 STe colors */
	for (r = 0; r < 16; r++)
	{
		for (g = 0; g < 16; g++)
		{
			for (b = 0; b < 16; b++)
			{
				/* STe 0xfff format */
				STColor = (r<<8) | (g<<4) | (b);
				rr = ((r & 0x7) << 1) | ((r & 0x8) >> 3);
				rr |= rr << 4;
				gg = ((g & 0x7) << 1) | ((g & 0x8) >> 3);
				gg |= gg << 4;
				bb = ((b & 0x7) << 1) | ((b & 0x8) >> 3);
				bb |= bb << 4;
				RGBColor = SDL_MapRGB(sdlscrn->format, rr, gg, bb);
				if (sdlscrn->format->BitsPerPixel <= 16)
				{
					/* As longs, for speed (write two pixels at once) */
					ST2RGB[STColor] = (RGBColor<<16) | RGBColor;
				}
				else
				{
					ST2RGB[STColor] = RGBColor;
				}
			}
		}
	}
}


/**
 * Convert 640x400 monochrome screen
 */
static void Screen_ConvertHighRes(void)
{
	int linewidth = 640 / 16;

	Screen_GenConvert(pSTScreen, 640, 400, 1, linewidth, 0, 0, 0, 0, 0);
	bScreenContentsChanged = true;
}

/**
 * Set screen draw functions.
 */
static void Screen_SetDrawFunctions(int nBitCount, bool bDoubleLowRes)
{
	if (nBitCount <= 16)
	{
		/* High color */
		if (bDoubleLowRes)
			ScreenDrawFunctionsNormal[ST_LOW_RES] = ConvertLowRes_640x16Bit;
		else
			ScreenDrawFunctionsNormal[ST_LOW_RES] = ConvertLowRes_320x16Bit;
		ScreenDrawFunctionsNormal[ST_MEDIUM_RES] = ConvertMediumRes_640x16Bit;
	}
	else /* Assume 32 bit drawing functions */
	{
		/* True color */
		if (bDoubleLowRes)
			ScreenDrawFunctionsNormal[ST_LOW_RES] = ConvertLowRes_640x32Bit;
		else
			ScreenDrawFunctionsNormal[ST_LOW_RES] = ConvertLowRes_320x32Bit;
		ScreenDrawFunctionsNormal[ST_MEDIUM_RES] = ConvertMediumRes_640x32Bit;
	}
}


/*-----------------------------------------------------------------------*/
/**
 * Set amount of border pixels
 */
static void Screen_SetBorderPixels(int leftX, int leftY)
{
	/* All screen widths need to be aligned to 16-bits */
	nBorderPixelsLeft = Opt_ValueAlignMinMax(leftX/2, 16, 0, 48);
	nBorderPixelsRight = nBorderPixelsLeft;

	/* assertain assumption of code below */
	assert(OVERSCAN_TOP < MAX_OVERSCAN_BOTTOM);
	
	if (leftY > 2*OVERSCAN_TOP)
	{
		nBorderPixelsTop = OVERSCAN_TOP;
		if (leftY >= OVERSCAN_TOP + MAX_OVERSCAN_BOTTOM)
			nBorderPixelsBottom = MAX_OVERSCAN_BOTTOM;
		else
			nBorderPixelsBottom = leftY - OVERSCAN_TOP;
	}
	else
	{
		if (leftY > 0)
			nBorderPixelsTop = nBorderPixelsBottom = leftY/2;
		else
			nBorderPixelsTop = nBorderPixelsBottom = 0;
	}
}

/*-----------------------------------------------------------------------*/
/**
 * store Y offset for each horizontal line in our source ST screen for
 * reference in the convert functions.
 */
static void Screen_SetSTScreenOffsets(void)
{
	int i;

	/* Store offset to each horizontal line, uses
	 * nBorderPixels* variables.
	 */
	for (i = 0; i < NUM_VISIBLE_LINES; i++)
	{
		STScreenLineOffset[i] = i * SCREENBYTES_LINE;
	}
}

/**
 * Return true if Falcon/TT/VDI generic screen convert functions
 * need to be used instead of the ST/STE functions.
 */
static bool Screen_UseGenConvScreen(void)
{
	return Config_IsMachineFalcon() || Config_IsMachineTT()
		|| bUseHighRes || bUseVDIRes;
}

static bool Screen_WantToKeepResolution(void)
{
#if WITH_SDL2
	return ConfigureParams.Screen.bKeepResolution;
#else
	if (Screen_UseGenConvScreen())
		return ConfigureParams.Screen.bKeepResolution;
	else
		return ConfigureParams.Screen.bKeepResolutionST;
#endif
}

#if WITH_SDL2
static void Screen_FreeSDL2Resources(void)
{
	if (sdlTexture)
	{
		SDL_DestroyTexture(sdlTexture);
		sdlTexture = NULL;
	}
	if (sdlscrn)
	{
		SDL_FreeSurface(sdlscrn);
		sdlscrn = NULL;
	}
	if (sdlRenderer)
	{
		SDL_DestroyRenderer(sdlRenderer);
		sdlRenderer = NULL;
	}
}
#endif

/**
 * Change the SDL video mode.
 * @return true if mode has been changed, false if change was not necessary
 */
bool Screen_SetSDLVideoSize(int width, int height, int bitdepth, bool bForceChange)
{
	Uint32 sdlVideoFlags;
#if WITH_SDL2
	static int nPrevRenderScaleQuality = 0;
	static bool bPrevUseVsync = false;
	static bool bPrevInFullScreen;
	int win_width, win_height;

	if (bitdepth == 0 || bitdepth == 24)
		bitdepth = 32;
#endif

	/* Check if we really have to change the video mode: */
	if (sdlscrn != NULL && sdlscrn->w == width && sdlscrn->h == height
	    && sdlscrn->format->BitsPerPixel == bitdepth && !bForceChange)
		return false;

	/* We can not continue recording with a different resolution */
	if (Avi_AreWeRecording())
		Avi_StopRecording();

#ifdef _MUDFLAP
	if (sdlscrn)
	{
		__mf_unregister(sdlscrn->pixels, sdlscrn->pitch*sdlscrn->h, __MF_TYPE_GUESS);
	}
#endif
	if (bInFullScreen)
	{
		/* unhide the Hatari WM window for fullscreen */
		Control_ReparentWindow(width, height, bInFullScreen);
	}

#if WITH_SDL2

	/* SDL Video attributes: */
	win_width = width;
	win_height = height;
	if (bInFullScreen)
	{
		sdlVideoFlags = SDL_WINDOW_BORDERLESS | SDL_WINDOW_INPUT_GRABBED;
		if (ConfigureParams.Screen.bKeepResolution)
			sdlVideoFlags |= SDL_WINDOW_FULLSCREEN_DESKTOP;
		else
			sdlVideoFlags |= SDL_WINDOW_FULLSCREEN;
	}
	else
	{
		int deskw, deskh;
		sdlVideoFlags  = SDL_WINDOW_RESIZABLE;
		/* Make sure that window is not bigger than current desktop */
		Resolution_GetDesktopSize(&deskw, &deskh);
		if (win_width > deskw)
			win_width = deskw;
		if (win_height > deskh)
			win_height = deskh;
	}

	Screen_FreeSDL2Resources();
	if (((bInFullScreen && !ConfigureParams.Screen.bKeepResolution)
	     || bPrevInFullScreen != bInFullScreen) && sdlWindow)
	{
		SDL_DestroyWindow(sdlWindow);
		sdlWindow = NULL;
	}
	bPrevInFullScreen = bInFullScreen;

	/* Set SDL2 video hints */
	if (nPrevRenderScaleQuality != ConfigureParams.Screen.nRenderScaleQuality)
	{
		char hint[2] = { '0' + ConfigureParams.Screen.nRenderScaleQuality, 0 };
		SDL_SetHintWithPriority(SDL_HINT_RENDER_SCALE_QUALITY, hint, SDL_HINT_OVERRIDE);
		nPrevRenderScaleQuality = ConfigureParams.Screen.nRenderScaleQuality;
	}
	if (bPrevUseVsync != ConfigureParams.Screen.bUseVsync)
	{
		char hint[2] = { '0' + ConfigureParams.Screen.bUseVsync, 0 };
		SDL_SetHintWithPriority(SDL_HINT_RENDER_VSYNC, hint, SDL_HINT_OVERRIDE);
		bPrevUseVsync = ConfigureParams.Screen.bUseVsync;
	}

	/* Set new video mode */
	DEBUGPRINT(("SDL screen request: %d x %d @ %d (%s)\n", width, height,
	        bitdepth, bInFullScreen?"fullscreen":"windowed"));

	if (sdlWindow)
	{
		SDL_SetWindowSize(sdlWindow, win_width, win_height);
	}
	else
	{
		sdlWindow = SDL_CreateWindow("Hatari", SDL_WINDOWPOS_UNDEFINED,
		                             SDL_WINDOWPOS_UNDEFINED,
		                             win_width, win_height, sdlVideoFlags);
	}
	sdlRenderer = SDL_CreateRenderer(sdlWindow, -1, 0);
	if (!sdlWindow || !sdlRenderer)
	{
		fprintf(stderr,"Failed to create window or renderer!\n");
		exit(-1);
	}
	else
	{
		int rm, bm, gm, pfmt;

		if (bInFullScreen)
			SDL_RenderSetLogicalSize(sdlRenderer, width, height);

		if (bitdepth == 16)
		{
			rm = 0xF800;
			gm = 0x07E0;
			bm = 0x001F;
			pfmt = SDL_PIXELFORMAT_RGB565;
		}
		else
		{
			rm = 0x00FF0000;
			gm = 0x0000FF00;
			bm = 0x000000FF;
			pfmt = SDL_PIXELFORMAT_RGB888;
		}
		sdlscrn = SDL_CreateRGBSurface(0, width, height, bitdepth,
		                               rm, gm, bm, 0);
		sdlTexture = SDL_CreateTexture(sdlRenderer, pfmt,
		                               SDL_TEXTUREACCESS_STREAMING,
		                               width, height);
		if (!sdlTexture)
		{
			fprintf(stderr,"Failed to create texture!\n");
			exit(-3);
		}
	}

#else	/* WITH_SDL2 */

	/* SDL Video attributes: */
	if (bInFullScreen)
	{
		sdlVideoFlags  = SDL_HWSURFACE|SDL_FULLSCREEN/*|SDL_DOUBLEBUF*/;
		/* SDL_DOUBLEBUF helps avoiding tearing and can be faster on suitable HW,
		 * but it doesn't work with partial screen updates done by the ST screen
		 * update code or the Hatari GUI, so double buffering is disabled. */
	}
	else
	{
		sdlVideoFlags  = SDL_SWSURFACE;
	}

	/* Set new video mode */
	DEBUGPRINT(("SDL screen request: %d x %d @ %d (%s)\n", width, height, bitdepth,
	            bInFullScreen?"fullscreen":"windowed"));
	sdlscrn = SDL_SetVideoMode(width, height, bitdepth, sdlVideoFlags);

	/* By default ConfigureParams.Screen.nForceBpp and therefore
	 * BitCount is zero which means "SDL color depth autodetection".
	 * In this case the SDL_SetVideoMode() call might return
	 * a 24 bpp resolution
	 */
	if (sdlscrn && sdlscrn->format->BitsPerPixel == 24)
	{
		fprintf(stderr, "Unsupported color depth 24, trying 32 bpp instead...\n");
		sdlscrn = SDL_SetVideoMode(width, height, 32, sdlVideoFlags);
	}

#endif	/* WITH_SDL2 */

	/* Exit if we can not open a screen */
	if (!sdlscrn)
	{
		fprintf(stderr, "Could not set video mode:\n %s\n", SDL_GetError() );
		SDL_Quit();
		exit(-2);
	}

	DEBUGPRINT(("SDL screen granted: %d x %d @ %d\n", sdlscrn->w, sdlscrn->h,
	            sdlscrn->format->BitsPerPixel));

#ifdef _MUDFLAP
	__mf_register(sdlscrn->pixels, sdlscrn->pitch*sdlscrn->h, __MF_TYPE_GUESS, "SDL pixels");
#endif

	if (!bInFullScreen)
	{
		/* re-embed the new Hatari SDL window */
		Control_ReparentWindow(width, height, bInFullScreen);
	}

	return true;
}


/**
 * Initialize ST/STE screen resolution.
 */
static void Screen_SetSTResolution(bool bForceChange)
{
	int Width, Height, nZoom, SBarHeight, BitCount, maxW, maxH;
	bool bDoubleLowRes = false;

	/* Bits per pixel */
	BitCount = ConfigureParams.Screen.nForceBpp;

	nBorderPixelsTop = nBorderPixelsBottom = 0;
	nBorderPixelsLeft = nBorderPixelsRight = 0;

	nScreenZoomX = 1;
	nScreenZoomY = 1;

	if (STRes == ST_LOW_RES)
	{
		Width = 320;
		Height = 200;
		nZoom = 1;
	}
	else    /* else use 640x400, also for med-rez */
	{
		Width = 640;
		Height = 400;
		nZoom = 2;
	}

	/* Statusbar height for doubled screen size */
	SBarHeight = Statusbar_GetHeightForSize(640, 400);

	Resolution_GetLimits(&maxW, &maxH, &BitCount, Screen_WantToKeepResolution());

	/* Zoom if necessary, factors used for scaling mouse motions */
	if (STRes == ST_LOW_RES &&
	    2*Width <= maxW && 2*Height+SBarHeight <= maxH)
	{
		nZoom = 2;
		Width *= 2;
		Height *= 2;
		nScreenZoomX = 2;
		nScreenZoomY = 2;
		bDoubleLowRes = true;
	}
	else if (STRes == ST_MEDIUM_RES)
	{
		/* med-rez conversion functions want always
		 * to double vertically, they don't support
		 * skipping that (only leaving doubled lines
		 * black for the TV mode).
		 */
		nScreenZoomX = 1;
		nScreenZoomY = 2;
	}

	/* Adjust width/height for overscan borders, if mono or VDI we have no overscan */
	if (ConfigureParams.Screen.bAllowOverscan && !bUseHighRes)
	{
		int leftX = maxW - Width;
		int leftY = maxH - (Height + Statusbar_GetHeightForSize(Width, Height));

		Screen_SetBorderPixels(leftX/nZoom, leftY/nZoom);
		DEBUGPRINT(("resolution limit:\n\t%d x %d\nlimited resolution:\n\t", maxW, maxH));
		DEBUGPRINT(("%d * (%d + %d + %d) x (%d + %d + %d)\n", nZoom,
			    nBorderPixelsLeft, Width/nZoom, nBorderPixelsRight,
			    nBorderPixelsTop, Height/nZoom, nBorderPixelsBottom));
		Width += (nBorderPixelsRight + nBorderPixelsLeft)*nZoom;
		Height += (nBorderPixelsTop + nBorderPixelsBottom)*nZoom;
		DEBUGPRINT(("\t= %d x %d (+ statusbar)\n", Width, Height));
	}

	Screen_SetSTScreenOffsets();  
	Height += Statusbar_SetHeight(Width, Height);

	PCScreenOffsetX = PCScreenOffsetY = 0;

	/* Video attributes: */
#if !WITH_SDL2
	if (bInFullScreen && ConfigureParams.Screen.bKeepResolutionST)
	{
		/* use desktop resolution */
		Resolution_GetDesktopSize(&maxW, &maxH);
		SBarHeight = Statusbar_GetHeightForSize(maxW, maxH);
		/* re-calculate statusbar height for this resolution */
		Statusbar_SetHeight(maxW, maxH-SBarHeight);
		/* center Atari screen to resolution */
		PCScreenOffsetY = (maxH - Height)/2;
		PCScreenOffsetX = (maxW - Width)/2;
		/* and select desktop resolution */
		Height = maxH;
		Width = maxW;
	}
#endif

	if (Screen_SetSDLVideoSize(Width, Height, BitCount, bForceChange))
	{
		Screen_SetupRGBTable();         /* Create color conversion table */
		Statusbar_Init(sdlscrn);

		/* screen area without the statusbar */
		STScreenRect.x = 0;
		STScreenRect.y = 0;
		STScreenRect.w = sdlscrn->w;
		STScreenRect.h = sdlscrn->h - Statusbar_GetHeight();
	}

	/* Set drawing functions */
	Screen_SetDrawFunctions(sdlscrn->format->BitsPerPixel, bDoubleLowRes);

	Screen_SetFullUpdate();           /* Cause full update of screen */
}


/**
 * Change resolution, according to the machine and display type
 * that we're currently emulating.
 */
static void Screen_ChangeResolution(bool bForceChange)
{
	int hbpp = ConfigureParams.Screen.nForceBpp;

	if (bUseVDIRes)
	{
		Screen_SetGenConvSize(VDIWidth, VDIHeight, hbpp, bForceChange);
	}
	else if (Config_IsMachineFalcon())
	{
		VIDEL_ZoomModeChanged(bForceChange);
	}
	else if (Config_IsMachineTT())
	{
		int width, height, bpp;
		Video_GetTTRes(&width, &height, &bpp);
		Screen_SetGenConvSize(width, height, hbpp, bForceChange);
	}
	else if (bUseHighRes)
	{
		Screen_SetGenConvSize(640, 400, hbpp, bForceChange);
	}
	else
	{
		Screen_SetSTResolution(bForceChange);
	}

	if (bInFullScreen || bGrabMouse)
		SDL_WM_GrabInput(SDL_GRAB_ON);
	else
		SDL_WM_GrabInput(SDL_GRAB_OFF);
}


/**
 * Change the resolution - but only if it was already initialized before
 */
void Screen_ModeChanged(bool bForceChange)
{
	if (sdlscrn)	/* Do it only if we're already up and running */
	{
		Screen_ChangeResolution(bForceChange);
	}
}


/*-----------------------------------------------------------------------*/
/**
 * Init Screen bitmap and buffers/tables needed for ST to PC screen conversion
 */
void Screen_Init(void)
{
	int i;
	SDL_Surface *pIconSurf;
	char sIconFileName[FILENAME_MAX];

	/* Clear frame buffer structures and set current pointer */
	memset(FrameBuffers, 0, NUM_FRAMEBUFFERS * sizeof(FRAMEBUFFER));

	/* Allocate previous screen check workspace. We are going to double-buffer a double-buffered screen. Oh. */
	for (i = 0; i < NUM_FRAMEBUFFERS; i++)
	{
		FrameBuffers[i].pSTScreen = malloc(MAX_VDI_BYTES);
		FrameBuffers[i].pSTScreenCopy = malloc(MAX_VDI_BYTES);
		if (!FrameBuffers[i].pSTScreen || !FrameBuffers[i].pSTScreenCopy)
		{
			fprintf(stderr, "Failed to allocate frame buffer memory.\n");
			exit(-1);
		}
	}
	pFrameBuffer = &FrameBuffers[0];

	/* Load and set icon */
	snprintf(sIconFileName, sizeof(sIconFileName), "%s%chatari-icon.bmp",
	         Paths_GetDataDir(), PATHSEP);
	pIconSurf = SDL_LoadBMP(sIconFileName);
	if (pIconSurf)
	{
#if WITH_SDL2
		SDL_SetColorKey(pIconSurf, SDL_TRUE, SDL_MapRGB(pIconSurf->format, 255, 255, 255));
		SDL_SetWindowIcon(sdlWindow, pIconSurf);
#else
		SDL_SetColorKey(pIconSurf, SDL_SRCCOLORKEY, SDL_MapRGB(pIconSurf->format, 255, 255, 255));
		SDL_WM_SetIcon(pIconSurf, NULL);
#endif
		SDL_FreeSurface(pIconSurf);
	}

	/* Set initial window resolution */
	bInFullScreen = ConfigureParams.Screen.bFullScreen;
	Screen_ChangeResolution(false);
	ScreenDrawFunctionsNormal[ST_HIGH_RES] = Screen_ConvertHighRes;

	Video_SetScreenRasters();                       /* Set rasters ready for first screen */

	/* Configure some SDL stuff: */
	SDL_ShowCursor(SDL_DISABLE);
}


/*-----------------------------------------------------------------------*/
/**
 * Free screen bitmap and allocated resources
 */
void Screen_UnInit(void)
{
	int i;

	/* Free memory used for copies */
	for (i = 0; i < NUM_FRAMEBUFFERS; i++)
	{
		free(FrameBuffers[i].pSTScreen);
		free(FrameBuffers[i].pSTScreenCopy);
	}

#if WITH_SDL2
	Screen_FreeSDL2Resources();
	if (sdlWindow)
	{
		SDL_DestroyWindow(sdlWindow);
		sdlWindow = NULL;
	}
#endif
}


/*-----------------------------------------------------------------------*/
/**
 * Reset screen
 */
void Screen_Reset(void)
{
	/* On re-boot, always correct ST resolution for monitor, eg Colour/Mono */
	if (bUseVDIRes)
	{
		STRes = VDIRes;
	}
	else
	{
		if (bUseHighRes)
		{
			STRes = ST_HIGH_RES;
			TTRes = TT_HIGH_RES;
		}
		else
		{
			STRes = ST_LOW_RES;
			TTRes = TT_MEDIUM_RES;
		}
	}
	/* Cause full update */
	Screen_ModeChanged(false);
}


/*-----------------------------------------------------------------------*/
/**
 * Set flags so screen will be TOTALLY re-drawn (clears whole of full-screen)
 * next time around
 */
void Screen_SetFullUpdate(void)
{
	int i;

	/* Update frame buffers */
	for (i = 0; i < NUM_FRAMEBUFFERS; i++)
		FrameBuffers[i].bFullUpdate = true;
}


/*-----------------------------------------------------------------------*/
/**
 * Clear Window display memory
 */
static void Screen_ClearScreen(void)
{
	SDL_FillRect(sdlscrn, &STScreenRect, SDL_MapRGB(sdlscrn->format, 0, 0, 0));
}


/*-----------------------------------------------------------------------*/
/**
 * Force screen redraw.  Does the right thing regardless of whether
 * we're in ST/STe, Falcon or TT mode.  Needed when switching modes
 * while emulation is paused.
 */
static void Screen_Refresh(void)
{
	if (bUseVDIRes)
	{
		Screen_GenDraw(VideoBase, VDIWidth, VDIHeight, VDIPlanes,
		               VDIWidth * VDIPlanes / 16, 0, 0, 0, 0);
	}
	else if (Config_IsMachineFalcon())
	{
		VIDEL_renderScreen();
	}
	else if (Config_IsMachineTT())
	{
		Video_RenderTTScreen();
	}
	else
	{
		Screen_DrawFrame(true);
	}
}


/*-----------------------------------------------------------------------*/
/**
 * Enter Full screen mode
 */
void Screen_EnterFullScreen(void)
{
	bool bWasRunning;

	if (!bInFullScreen)
	{
		/* Hold things... */
		bWasRunning = Main_PauseEmulation(false);
		bInFullScreen = true;

		if (Screen_UseGenConvScreen())
		{
			Screen_SetGenConvSize(genconv_width_req, genconv_height_req,
			                      genconv_bpp, true);
			/* force screen redraw */
			Screen_GenConvUpdate(NULL, true);
		}
		else
		{
			Screen_SetSTResolution(true);
			Screen_ClearScreen();       /* Black out screen bitmap as will be invalid when return */
		}

		if (!Screen_WantToKeepResolution())
		{
			/* Give monitor time to change to new resolution */
			SDL_Delay(20);
		}

		if (bWasRunning)
		{
			/* And off we go... */
			Main_UnPauseEmulation();
		}
		else
		{
			Screen_Refresh();
		}
		SDL_WM_GrabInput(SDL_GRAB_ON);  /* Grab mouse pointer in fullscreen */
	}
}


/*-----------------------------------------------------------------------*/
/**
 * Return from Full screen mode back to a window
 */
void Screen_ReturnFromFullScreen(void)
{
	bool bWasRunning;

	if (bInFullScreen)
	{
		/* Hold things... */
		bWasRunning = Main_PauseEmulation(false);
		bInFullScreen = false;

		if (Screen_UseGenConvScreen())
		{
			Screen_SetGenConvSize(genconv_width_req, genconv_height_req,
			                      genconv_bpp, true);
			/* force screen redraw */
			Screen_GenConvUpdate(NULL, true);
		}
		else
		{
			Screen_SetSTResolution(true);
		}

		if (!Screen_WantToKeepResolution())
		{
			/* Give monitor time to switch resolution */
			SDL_Delay(20);
		}

		if (bWasRunning)
		{
			/* And off we go... */
			Main_UnPauseEmulation();
		}
		else
		{
			Screen_Refresh();
		}

		if (!bGrabMouse)
		{
			/* Un-grab mouse pointer in windowed mode */
			SDL_WM_GrabInput(SDL_GRAB_OFF);
		}
	}
}


/*-----------------------------------------------------------------------*/
/**
 * Have we changed between low/med/high res?
 */
static void Screen_DidResolutionChange(int new_res)
{
	if (new_res != STRes)
	{
		STRes = new_res;
		Screen_ModeChanged(false);
	}
	else
	{
		/* Did change overscan mode? Causes full update */
		if (pFrameBuffer->VerticalOverscanCopy != VerticalOverscan)
			pFrameBuffer->bFullUpdate = true;
	}
}


/**
 * Compare current resolution on line with previous, and set 'UpdateLine' accordingly
 * Return if swap between low/medium resolution
 */
static bool Screen_CompareResolution(int y, int *pUpdateLine, int oldres)
{
	/* Check if wrote to resolution register */
	if (HBLPaletteMasks[y]&PALETTEMASK_RESOLUTION)  /* See 'Intercept_ShifterMode_WriteByte' */
	{
		int newres = (HBLPaletteMasks[y]>>16)&ST_MEDIUM_RES_BIT;
		/* Did resolution change? */
		if (newres != (int)((pFrameBuffer->HBLPaletteMasks[y]>>16)&ST_MEDIUM_RES_BIT))
			*pUpdateLine |= PALETTEMASK_UPDATERES;
		else
			*pUpdateLine &= ~PALETTEMASK_UPDATERES;
		/* Have used any low/medium res mix? */
		return (newres != (oldres&ST_MEDIUM_RES_BIT));
	}
	return false;
}


/*-----------------------------------------------------------------------*/
/**
 * Check to see if palette changes cause screen update and keep 'HBLPalette[]' up-to-date
 */
static void Screen_ComparePalette(int y, int *pUpdateLine)
{
	bool bPaletteChanged = false;
	int i;

	/* Did write to palette in this or previous frame? */
	if (((HBLPaletteMasks[y]|pFrameBuffer->HBLPaletteMasks[y])&PALETTEMASK_PALETTE)!=0)
	{
		/* Check and update ones which changed */
		for (i = 0; i < 16; i++)
		{
			if (HBLPaletteMasks[y]&(1<<i))        /* Update changes in ST palette */
				HBLPalette[i] = HBLPalettes[(y*16)+i];
		}
		/* Now check with same palette from previous frame for any differences(may be changing palette back) */
		for (i = 0; (i < 16) && (!bPaletteChanged); i++)
		{
			if (HBLPalette[i]!=pFrameBuffer->HBLPalettes[(y*16)+i])
				bPaletteChanged = true;
		}
		if (bPaletteChanged)
			*pUpdateLine |= PALETTEMASK_UPDATEPAL;
		else
			*pUpdateLine &= ~PALETTEMASK_UPDATEPAL;
	}
}


/*-----------------------------------------------------------------------*/
/**
 * Check for differences in Palette and Resolution from Mask table and update
 * and store off which lines need updating and create full-screen palette.
 * (It is very important for these routines to check for colour changes with
 * the previous screen so only the very minimum parts are updated).
 * Return new STRes value.
 */
static int Screen_ComparePaletteMask(int res)
{
	bool bLowMedMix = false;
	int LineUpdate = 0;
	int y;

	/* Set for monochrome? */
	if (bUseHighRes)
	{
		VerticalOverscan = V_OVERSCAN_NONE;

		/* Just copy mono colors */
		if (HBLPalettes[0] & 0x777)
		{
			HBLPalettes[0] = 0x777;
			HBLPalettes[1] = 0x000;
		}
		else
		{
			HBLPalettes[0] = 0x000;
			HBLPalettes[1] = 0x777;
		}

		/* Colors changed? */
		if (HBLPalettes[0] != PrevHBLPalette[0])
			pFrameBuffer->bFullUpdate = true;

		/* Set bit to flag 'full update' */
		if (pFrameBuffer->bFullUpdate)
			ScrUpdateFlag = PALETTEMASK_UPDATEFULL;
		else
			ScrUpdateFlag = 0x00000000;

		/* Force to standard hi-resolution screen, without overscan */
		res = ST_HIGH_RES;
	}
	else    /* Full colour */
	{
		/* Get resolution */
		//res = (HBLPaletteMasks[0]>>16)&ST_RES_MASK;
		/* [NP] keep only low/med bit (could be hires in case of overscan on the 1st line) */
		res = (HBLPaletteMasks[0]>>16)&ST_MEDIUM_RES_BIT;

		/* Do all lines - first is tagged as full-update */
		for (y = 0; y < NUM_VISIBLE_LINES; y++)
		{
			/* Find any resolution/palette change and update palette/mask buffer */
			/* ( LineUpdate has top two bits set to say if line needs updating due to palette or resolution change ) */
			bLowMedMix |= Screen_CompareResolution(y, &LineUpdate, res);
			Screen_ComparePalette(y,&LineUpdate);
			HBLPaletteMasks[y] = (HBLPaletteMasks[y]&(~PALETTEMASK_UPDATEMASK)) | LineUpdate;
			/* Copy palette and mask for next frame */
			memcpy(&pFrameBuffer->HBLPalettes[y*16],HBLPalette,sizeof(short int)*16);
			pFrameBuffer->HBLPaletteMasks[y] = HBLPaletteMasks[y];
		}
		/* Did mix/have medium resolution? */
		if (bLowMedMix || (res & ST_MEDIUM_RES_BIT))
			res = ST_MEDIUM_RES;
	}

	/* Copy old palette for compare */
	memcpy(PrevHBLPalette, HBLPalettes, sizeof(Uint16)*16);

	return res;
}


/*-----------------------------------------------------------------------*/
/**
 * Update Palette Mask to show 'full-update' required. This is usually done after a resolution change
 * or when going between a Window and full-screen display
 */
static void Screen_SetFullUpdateMask(void)
{
	int y;

	for (y = 0; y < NUM_VISIBLE_LINES; y++)
		HBLPaletteMasks[y] |= PALETTEMASK_UPDATEFULL;
}


/*-----------------------------------------------------------------------*/
/**
 * Set details for ST screen conversion.
 */
static void Screen_SetConvertDetails(void)
{
	pSTScreen = pFrameBuffer->pSTScreen;          /* Source in ST memory */
	pSTScreenCopy = pFrameBuffer->pSTScreenCopy;  /* Previous ST screen */
	pPCScreenDest = sdlscrn->pixels;              /* Destination PC screen */

	PCScreenBytesPerLine = sdlscrn->pitch;        /* Bytes per line */

	/* Center to available framebuffer */
	pPCScreenDest += PCScreenOffsetY * PCScreenBytesPerLine + PCScreenOffsetX * (sdlscrn->format->BitsPerPixel/8);

	pHBLPalettes = pFrameBuffer->HBLPalettes;     /* HBL palettes pointer */
	/* Not in TV-Mode? Then double up on Y: */
	bScrDoubleY = !(ConfigureParams.Screen.nMonitorType == MONITOR_TYPE_TV);

	if (ConfigureParams.Screen.bAllowOverscan)  /* Use borders? */
	{
		/* Always draw to WHOLE screen including ALL borders */
		STScreenLeftSkipBytes = 0;              /* Number of bytes to skip on ST screen for left (border) */

<<<<<<< HEAD
			if (bUseHighRes)
			{
				pFrameBuffer->VerticalOverscanCopy = VerticalOverscan = V_OVERSCAN_NONE;
				STScreenStartHorizLine = 0;
				STScreenEndHorizLine = 400;
			}
			else
			{
				STScreenWidthBytes = SCREENBYTES_LINE;  /* Number of horizontal bytes in our ST screen */
				STScreenStartHorizLine = OVERSCAN_TOP - nBorderPixelsTop;
				STScreenEndHorizLine = OVERSCAN_TOP + 200 + nBorderPixelsBottom;
			}
=======
		if (bUseHighRes)
		{
			pFrameBuffer->OverscanModeCopy = OverscanMode = OVERSCANMODE_NONE;
			STScreenStartHorizLine = 0;
			STScreenEndHorizLine = 400;
>>>>>>> 4e03cbd8
		}
		else
		{
			STScreenWidthBytes = SCREENBYTES_LINE;  /* Number of horizontal bytes in our ST screen */
			STScreenStartHorizLine = OVERSCAN_TOP - nBorderPixelsTop;
			STScreenEndHorizLine = OVERSCAN_TOP + 200 + nBorderPixelsBottom;
		}
	}
	else
	{
		/* Only draw main area and centre on Y */
		STScreenLeftSkipBytes = SCREENBYTES_LEFT;
		STScreenWidthBytes = SCREENBYTES_MIDDLE;
		STScreenStartHorizLine = OVERSCAN_TOP;
		STScreenEndHorizLine = OVERSCAN_TOP + (bUseHighRes ? 400 : 200);
	}
}


/*-----------------------------------------------------------------------*/
/**
 * Lock full-screen for drawing
 */
bool Screen_Lock(void)
{
	if (SDL_MUSTLOCK(sdlscrn))
	{
		if (SDL_LockSurface(sdlscrn))
		{
			Screen_ReturnFromFullScreen();   /* All OK? If not need to jump back to a window */
			return false;
		}
	}

	return true;
}

/*-----------------------------------------------------------------------*/
/**
 * UnLock full-screen
 */
void Screen_UnLock(void)
{
	if ( SDL_MUSTLOCK(sdlscrn) )
		SDL_UnlockSurface(sdlscrn);
}


/*-----------------------------------------------------------------------*/
/**
 * Blit our converted ST screen to window/full-screen
 */
static void Screen_Blit(SDL_Rect *sbar_rect)
{
	unsigned char *pTmpScreen;

#if 0	/* double buffering cannot be used with partial screen updates */
# if NUM_FRAMEBUFFERS > 1
	if (bInFullScreen && (sdlscrn->flags & SDL_DOUBLEBUF))
	{
		/* Swap screen */
		if (pFrameBuffer==&FrameBuffers[0])
			pFrameBuffer = &FrameBuffers[1];
		else
			pFrameBuffer = &FrameBuffers[0];
		SDL_Flip(sdlscrn);
	}
	else
# endif
#endif
	{
		int count = 1;
		SDL_Rect rects[2];
		rects[0] = STScreenRect;
		if (sbar_rect)
		{
			rects[1] = *sbar_rect;
			count = 2;
		}
		SDL_UpdateRects(sdlscrn, count, rects);
	}

	/* Swap copy/raster buffers in screen. */
	pTmpScreen = pFrameBuffer->pSTScreenCopy;
	pFrameBuffer->pSTScreenCopy = pFrameBuffer->pSTScreen;
	pFrameBuffer->pSTScreen = pTmpScreen;
}


/*-----------------------------------------------------------------------*/
/**
 * Draw ST screen to window/full-screen framebuffer
 * @param  bForceFlip  Force screen update, even if contents did not change
 * @return  true if screen contents changed
 */
static bool Screen_DrawFrame(bool bForceFlip)
{
	int new_res;
	void (*pDrawFunction)(void);
	static bool bPrevFrameWasSpec512 = false;
	SDL_Rect *sbar_rect;

	assert(!bUseVDIRes);

	/* Scan palette/resolution masks for each line and build up palette/difference tables */
	new_res = Screen_ComparePaletteMask(STRes);
	/* Did we change resolution this frame - allocate new screen if did so */
	Screen_DidResolutionChange(new_res);
	/* Is need full-update, tag as such */
	if (pFrameBuffer->bFullUpdate)
		Screen_SetFullUpdateMask();

	/* restore area potentially left under overlay led
	 * and saved by Statusbar_OverlayBackup()
	 */
	Statusbar_OverlayRestore(sdlscrn);

	/* Lock screen for direct screen surface format writes */
	if (Screen_Lock())
	{
		bScreenContentsChanged = false;      /* Did change (ie needs blit?) */

		/* Set details */
		Screen_SetConvertDetails();

		/* Clear screen on full update to clear out borders and also interleaved lines */
		if (pFrameBuffer->bFullUpdate)
			Screen_ClearScreen();
		
		/* Call drawing for full-screen */
		pDrawFunction = ScreenDrawFunctionsNormal[STRes];
		/* Check if is Spec512 image */
		if (Spec512_IsImage())
		{
			bPrevFrameWasSpec512 = true;
			/* What mode were we in? Keep to 320xH or 640xH */
			if (pDrawFunction==ConvertLowRes_320x16Bit)
				pDrawFunction = ConvertLowRes_320x16Bit_Spec;
			else if (pDrawFunction==ConvertLowRes_640x16Bit)
				pDrawFunction = ConvertLowRes_640x16Bit_Spec;
			else if (pDrawFunction==ConvertLowRes_320x32Bit)
				pDrawFunction = ConvertLowRes_320x32Bit_Spec;
			else if (pDrawFunction==ConvertLowRes_640x32Bit)
				pDrawFunction = ConvertLowRes_640x32Bit_Spec;
			else if (pDrawFunction==ConvertMediumRes_640x32Bit)
				pDrawFunction = ConvertMediumRes_640x32Bit_Spec;
			else if (pDrawFunction==ConvertMediumRes_640x16Bit)
				pDrawFunction = ConvertMediumRes_640x16Bit_Spec;
		}
		else if (bPrevFrameWasSpec512)
		{
			/* If we switch back from Spec512 mode to normal
			 * screen rendering, we have to make sure to do
			 * a full update of the screen. */
			Screen_SetFullUpdateMask();
			bPrevFrameWasSpec512 = false;
		}

		if (pDrawFunction)
			CALL_VAR(pDrawFunction);

		/* Unlock screen */
		Screen_UnLock();

		/* draw overlay led(s) or statusbar after unlock */
		Statusbar_OverlayBackup(sdlscrn);
		sbar_rect = Statusbar_Update(sdlscrn, false);
		
		/* Clear flags, remember type of overscan as if change need screen full update */
		pFrameBuffer->bFullUpdate = false;
		pFrameBuffer->VerticalOverscanCopy = VerticalOverscan;

		/* And show to user */
		if (bScreenContentsChanged || bForceFlip || sbar_rect)
		{
			Screen_Blit(sbar_rect);
		}

		return bScreenContentsChanged;
	}

	return false;
}


/*-----------------------------------------------------------------------*/
/**
 * Draw ST screen to window/full-screen
 */
bool Screen_Draw(void)
{
	if (bQuitProgram || !VideoBase)
	{
		return false;
	}

	/* And draw (if screen contents changed) */
	return Screen_DrawFrame(false);
}

/**
 * This is used to set the size of the SDL screen
 * when we're using the generic convertion functions.
 */
void Screen_SetGenConvSize(int width, int height, int bpp, bool bForceChange)
{
	const bool keep = ConfigureParams.Screen.bKeepResolution;
	int screenwidth, screenheight, maxw, maxh;
	int scalex, scaley, sbarheight;

	if (bpp == 24)
		bpp = 32;

	/* constrain size request to user's desktop size */
	Resolution_GetDesktopSize(&maxw, &maxh);
#if !WITH_SDL2
	scalex = scaley = 1;
	while (width > maxw*scalex) {
		scalex *= 2;
	}
	while (height > maxh*scaley) {
		scaley *= 2;
	}
	if (scalex * scaley > 1) {
		fprintf(stderr, "WARNING: too large screen size %dx%d -> divided by %dx%d!\n",
			width, height, scalex, scaley);
		width /= scalex;
		height /= scaley;
	}
#endif

	Resolution_GetLimits(&maxw, &maxh, &bpp, keep);
	nScreenZoomX = nScreenZoomY = 1;

	if (ConfigureParams.Screen.bAspectCorrect) {
		/* Falcon (and TT) pixel scaling factors seem to 2^x
		 * (quarter/half pixel, interlace/double line), so
		 * do aspect correction as 2's exponent.
		 */
		while (nScreenZoomX*width < height &&
		       2*nScreenZoomX*width < maxw) {
			nScreenZoomX *= 2;
		}
		while (2*nScreenZoomY*height < width &&
		       2*nScreenZoomY*height < maxh) {
			nScreenZoomY *= 2;
		}
		if (nScreenZoomX*nScreenZoomY > 2) {
			fprintf(stderr, "WARNING: strange screen size %dx%d -> aspect corrected by %dx%d!\n",
				width, height, nScreenZoomX, nScreenZoomY);
		}
	}

	/* then select scale as close to target size as possible
	 * without having larger size than it
	 */
	scalex = maxw/(nScreenZoomX*width);
	scaley = maxh/(nScreenZoomY*height);
	if (scalex > 1 && scaley > 1) {
		/* keep aspect ratio */
		if (scalex < scaley) {
			nScreenZoomX *= scalex;
			nScreenZoomY *= scalex;
		} else {
			nScreenZoomX *= scaley;
			nScreenZoomY *= scaley;
		}
	}

	genconv_width_req = width;
	genconv_height_req = height;
	width *= nScreenZoomX;
	height *= nScreenZoomY;

	/* get statusbar size for this screen size */
	sbarheight = Statusbar_GetHeightForSize(width, height);
	screenheight = height + sbarheight;
	screenwidth = width;

#if !WITH_SDL2
	/* get resolution corresponding to these */
	Resolution_Search(&screenwidth, &screenheight, &bpp, keep);
#endif
	/* re-calculate statusbar height for this resolution */
	sbarheight = Statusbar_SetHeight(screenwidth, screenheight-sbarheight);

	genconv_bpp = bpp;
	/* screen area without the statusbar */
	STScreenRect.x = STScreenRect.y = 0;
	STScreenRect.w = screenwidth;
	STScreenRect.h = screenheight - sbarheight;

	if (!Screen_SetSDLVideoSize(screenwidth, screenheight, bpp, bForceChange))
	{
		/* same host screen size despite Atari resolution change,
		 * -> no time consuming host video mode change needed
		 */
		if (screenwidth > width || screenheight > height+sbarheight) {
			/* Atari screen smaller than host -> clear screen */
			Screen_ClearScreen();
			/* re-calculate variables in case height + statusbar height
			 * don't anymore match SDL surface size (there's an assert
			 * for that)
			 */
			Statusbar_Init(sdlscrn);
		}
#if WITH_SDL2
		genconv_do_update = true;
#else
		genconv_do_update = ( sdlscrn->flags & SDL_HWSURFACE ) == 0;
#endif
		return;
	}

	// In case surface format changed, remap the native palette
	Screen_RemapPalette();

	// redraw statusbar
	Statusbar_Init(sdlscrn);

	DEBUGPRINT(("Surface Pitch = %d, width = %d, height = %d\n", sdlscrn->pitch, sdlscrn->w, sdlscrn->h));
	DEBUGPRINT(("Must Lock? %s\n", SDL_MUSTLOCK(sdlscrn) ? "YES" : "NO"));

#if WITH_SDL2
	genconv_do_update = true;
#else
	// is the SDL_update needed?
	genconv_do_update = ( sdlscrn->flags & SDL_HWSURFACE ) == 0;
#endif

	DEBUGPRINT(("Pixel format:bitspp=%d, tmasks r=%04x g=%04x b=%04x"
			", tshifts r=%d g=%d b=%d"
			", tlosses r=%d g=%d b=%d\n",
			sdlscrn->format->BitsPerPixel,
			sdlscrn->format->Rmask, sdlscrn->format->Gmask, sdlscrn->format->Bmask,
			sdlscrn->format->Rshift, sdlscrn->format->Gshift, sdlscrn->format->Bshift,
			sdlscrn->format->Rloss, sdlscrn->format->Gloss, sdlscrn->format->Bloss));

	Main_WarpMouse(sdlscrn->w/2,sdlscrn->h/2, false);
}

void Screen_GenConvUpdate(SDL_Rect *extra, bool forced)
{
	SDL_Rect rects[2];
	int count = 1;

	if (!forced && !genconv_do_update) // the HW surface is available
		return;

	rects[0] = STScreenRect;
	if (extra) {
		rects[1] = *extra;
		count = 2;
	}
	SDL_UpdateRects(sdlscrn, count, rects);
}

Uint32 Screen_GetGenConvWidth(void)
{
	return STScreenRect.w;
}

Uint32 Screen_GetGenConvHeight(void)
{
	return STScreenRect.h;
}


/* -------------- screen conversion routines --------------------------------
  Screen conversion routines. We have a number of routines to convert ST screen
  to PC format. We split these into Low, Medium and High each with 8/16-bit
  versions. To gain extra speed, as almost half of the processing time can be
  spent in these routines, we check for any changes from the previously
  displayed frame. AdjustLinePaletteRemap() sets a flag to tell the routines
  if we need to totally update a line (ie full update, or palette/res change)
  or if we just can do a difference check.
  We convert each screen 16 pixels at a time by use of a couple of look-up
  tables. These tables convert from 2-plane format to bbp and then we can add
  two of these together to get 4-planes. This keeps the tables small and thus
  improves speed. We then look these bbp values up as an RGB/Index value to
  copy to the screen.
*/


/*-----------------------------------------------------------------------*/
/**
 * Update the STRGBPalette[] array with current colours for this raster line.
 *
 * Return 'ScrUpdateFlag', 0x80000000=Full update, 0x40000000=Update
 * as palette changed
 */
static int AdjustLinePaletteRemap(int y)
{
#if SDL_BYTEORDER == SDL_BIG_ENDIAN
	static const int endiantable[16] = {0,2,1,3,8,10,9,11,4,6,5,7,12,14,13,15};
#endif
	Uint16 *actHBLPal;
	int i;

	/* Copy palette and convert to RGB in display format */
	actHBLPal = pHBLPalettes + (y<<4);    /* offset in palette */
	for (i=0; i<16; i++)
	{
#if SDL_BYTEORDER == SDL_BIG_ENDIAN
		STRGBPalette[endiantable[i]] = ST2RGB[*actHBLPal++];
#else
		STRGBPalette[i] = ST2RGB[*actHBLPal++];
#endif
	}
	ScrUpdateFlag = HBLPaletteMasks[y];
	return ScrUpdateFlag;
}


/*-----------------------------------------------------------------------*/
/**
 * Run updates to palette(STRGBPalette[]) until get to screen line
 * we are to convert from
 */
static void Convert_StartFrame(void)
{
	int y = 0;
	/* Get #lines before conversion starts */
	int lines = STScreenStartHorizLine;
	while (lines--)
		AdjustLinePaletteRemap(y++);     /* Update palette */
}

/* lookup tables and conversion macros */
#include "convert/macros.h"

/* Conversion routines */

#include "convert/low320x16.c"		/* LowRes To 320xH x 16-bit color */
#include "convert/low640x16.c"		/* LowRes To 640xH x 16-bit color */
#include "convert/med640x16.c"		/* MediumRes To 640xH x 16-bit color */
#include "convert/low320x16_spec.c"	/* LowRes Spectrum 512 To 320xH x 16-bit color */
#include "convert/low640x16_spec.c"	/* LowRes Spectrum 512 To 640xH x 16-bit color */
#include "convert/med640x16_spec.c"	/* MediumRes Spectrum 512 To 640xH x 16-bit color */

#include "convert/low320x32.c"		/* LowRes To 320xH x 32-bit color */
#include "convert/low640x32.c"		/* LowRes To 640xH x 32-bit color */
#include "convert/med640x32.c"		/* MediumRes To 640xH x 32-bit color */
#include "convert/low320x32_spec.c"	/* LowRes Spectrum 512 To 320xH x 32-bit color */
#include "convert/low640x32_spec.c"	/* LowRes Spectrum 512 To 640xH x 32-bit color */
#include "convert/med640x32_spec.c"	/* MediumRes Spectrum 512 To 640xH x 32-bit color */<|MERGE_RESOLUTION|>--- conflicted
+++ resolved
@@ -1104,26 +1104,11 @@
 		/* Always draw to WHOLE screen including ALL borders */
 		STScreenLeftSkipBytes = 0;              /* Number of bytes to skip on ST screen for left (border) */
 
-<<<<<<< HEAD
-			if (bUseHighRes)
-			{
+		if (bUseHighRes)
+		{
 				pFrameBuffer->VerticalOverscanCopy = VerticalOverscan = V_OVERSCAN_NONE;
-				STScreenStartHorizLine = 0;
-				STScreenEndHorizLine = 400;
-			}
-			else
-			{
-				STScreenWidthBytes = SCREENBYTES_LINE;  /* Number of horizontal bytes in our ST screen */
-				STScreenStartHorizLine = OVERSCAN_TOP - nBorderPixelsTop;
-				STScreenEndHorizLine = OVERSCAN_TOP + 200 + nBorderPixelsBottom;
-			}
-=======
-		if (bUseHighRes)
-		{
-			pFrameBuffer->OverscanModeCopy = OverscanMode = OVERSCANMODE_NONE;
 			STScreenStartHorizLine = 0;
 			STScreenEndHorizLine = 400;
->>>>>>> 4e03cbd8
 		}
 		else
 		{
