/*
  Hatari - hdc.c

  This file is distributed under the GNU General Public License, version 2
  or at your option any later version. Read the file gpl.txt for details.

  Low-level hard drive emulation
*/
const char HDC_fileid[] = "Hatari hdc.c : " __DATE__ " " __TIME__;

#include "main.h"
#include "configuration.h"
#include "debugui.h"
#include "file.h"
#include "fdc.h"
#include "hdc.h"
#include "ioMem.h"
#include "log.h"
#include "memorySnapShot.h"
#include "mfp.h"
#include "stMemory.h"
#include "tos.h"
#include "statusbar.h"


/*
  ACSI emulation: 
  ACSI commands are six byte-packets sent to the
  hard drive controller (which is on the HD unit, not in the ST)

  While the hard drive is busy, DRQ is high, polling the DRQ during
  operation interrupts the current operation. The DRQ status can
  be polled non-destructively in GPIP.

  (For simplicity, the operation is finished immediately,
  this is a potential bug, but I doubt it is significant,
  we just appear to have a very fast hard drive.)

  The ACSI command set is a subset of the SCSI standard.
  (for details, see the X3T9.2 SCSI draft documents
  from 1985, for an example of writing ACSI commands,
  see the TOS DMA boot code) 
*/

// #define DISALLOW_HDC_WRITE
// #define HDC_VERBOSE           /* display operations */
// #define HDC_REALLY_VERBOSE    /* display command packets */

#define HDC_ReadInt16(a, i) (((unsigned) a[i] << 8) | a[i + 1])
#define HDC_ReadInt24(a, i) (((unsigned) a[i] << 16) | ((unsigned) a[i + 1] << 8) | a[i + 2])
#define HDC_ReadInt32(a, i) (((unsigned) a[i] << 24) | ((unsigned) a[i + 1] << 16) | ((unsigned) a[i + 2] << 8) | a[i + 3])

/**
 * Information about a ACSI/SCSI drive
 */
typedef struct {
	bool enabled;
	FILE *image_file;
	Uint32 nLastBlockAddr;      /* The specified sector number */
	bool bSetLastBlockAddr;
	Uint8 nLastError;
	unsigned long hdSize;       /* Size of the hard disk in sectors */
} SCSI_DEV;

/**
 * Status of the ACSI/SCSI bus/controller including the current command block.
 */
typedef struct {
	int target;
	int byteCount;              /* number of command bytes received */
	Uint8 command[16];
	Uint8 opcode;
	short int returnCode;       /* return code from the HDC operation */
	SCSI_DEV devs[8];
} SCSI_CTRLR;

/* HDC globals */
SCSI_CTRLR AcsiBus;
int nPartitions = 0;
bool bAcsiEmuOn = false;


/* Our dummy INQUIRY response data */
static unsigned char inquiry_bytes[] =
{
	0,                /* device type 0 = direct access device */
	0,                /* device type qualifier (nonremovable) */
	1,                /* ACSI/SCSI version */
	0,                /* reserved */
	31,               /* length of the following data */
	0, 0, 0,          /* Vendor specific data */
	'H','a','t','a','r','i',' ',' ',    /* Vendor ID */
	'E','m','u','l','a','t','e','d',    /* Product ID 1 */
	'H','a','r','d','d','i','s','k',    /* Product ID 2 */
	'0','1','8','0',                    /* Revision */
};


/*---------------------------------------------------------------------*/
/**
 * Return the LUN (logical unit number) specified in the current
 * ACSI/SCSI command block.
 */
static unsigned char HDC_GetLUN(SCSI_CTRLR *ctr)
{
	return (ctr->command[1] & 0xE0) >> 5;
}

/**
 * Return the start sector (logical block address) specified in the
 * current ACSI/SCSI command block.
 */
static unsigned long HDC_GetLBA(SCSI_CTRLR *ctr)
{
	/* offset = logical block address * 512 */
	if (ctr->opcode < 0x20)				/* Class 0? */
		return HDC_ReadInt24(ctr->command, 1) & 0x1FFFFF;
	else
		return HDC_ReadInt32(ctr->command, 2);	/* Class 1 */
}

/**
 * Return the count specified in the current ACSI command block.
 */
static int HDC_GetCount(SCSI_CTRLR *ctr)
{
	if (ctr->opcode < 0x20)
		return ctr->command[4];			/* Class 0 */
	else
		return HDC_ReadInt16(ctr->command, 7);	/* Class 1 */
}

/**
 * Return the control byte specified in the current ACSI command block.
 */
#ifdef HDC_REALLY_VERBOSE
static unsigned char HDC_GetControl(SCSI_CTRLR *ctr)
{
	if (ctr->opcode < 0x20)
		return ctr->command[5];			/* Class 0 */
	else
		return ctr->command[9];			/* Class 1 */
}
#endif


/**
 * Seek - move to a sector
 */
static void HDC_Cmd_Seek(SCSI_CTRLR *ctr)
{
	SCSI_DEV *dev = &ctr->devs[ctr->target];

	dev->nLastBlockAddr = HDC_GetLBA(ctr);

	if (dev->nLastBlockAddr < dev->hdSize &&
	    fseeko(dev->image_file, (off_t)dev->nLastBlockAddr * 512L, SEEK_SET) == 0)
	{
		ctr->returnCode = HD_STATUS_OK;
		dev->nLastError = HD_REQSENS_OK;
	}
	else
	{
		ctr->returnCode = HD_STATUS_ERROR;
		dev->nLastError = HD_REQSENS_INVADDR;
	}

	FDC_SetDMAStatus(false);              /* no DMA error */
<<<<<<< HEAD
	FDC_SetIRQ();
	bSetLastBlockAddr = true;
	//FDCSectorCountRegister = 0;
=======
	FDC_AcknowledgeInterrupt();
	dev->bSetLastBlockAddr = true;
>>>>>>> 8ec274e9
}


/**
 * Inquiry - return some disk information
 */
static void HDC_Cmd_Inquiry(SCSI_CTRLR *ctr)
{
	SCSI_DEV *dev = &ctr->devs[ctr->target];
	Uint32 nDmaAddr;
	int count;

	nDmaAddr = FDC_GetDMAAddress();
	count = HDC_GetCount(ctr);

#ifdef HDC_VERBOSE
	fprintf(stderr,"HDC: Inquiry, %i bytes to 0x%x.\n", count, nDmaAddr);
#endif

	if (count > (int)sizeof(inquiry_bytes))
		count = sizeof(inquiry_bytes);

	/* For unsupported LUNs set the Peripheral Qualifier and the
	 * Peripheral Device Type according to the SCSI standard */
	inquiry_bytes[0] = HDC_GetLUN(ctr) == 0 ? 0 : 0x7F;

	inquiry_bytes[4] = count - 5;

	if (STMemory_SafeCopy(nDmaAddr, inquiry_bytes, count, "HDC DMA inquiry"))
		ctr->returnCode = HD_STATUS_OK;
	else
		ctr->returnCode = HD_STATUS_ERROR;

	FDC_WriteDMAAddress(nDmaAddr + count);

	FDC_SetDMAStatus(false);              /* no DMA error */
<<<<<<< HEAD
	FDC_SetIRQ();
	nLastError = HD_REQSENS_OK;
	bSetLastBlockAddr = false;
	//FDCSectorCountRegister = 0;
=======
	FDC_AcknowledgeInterrupt();
	dev->nLastError = HD_REQSENS_OK;
	dev->bSetLastBlockAddr = false;
>>>>>>> 8ec274e9
}


/**
 * Request sense - return some disk information
 */
static void HDC_Cmd_RequestSense(SCSI_CTRLR *ctr)
{
	SCSI_DEV *dev = &ctr->devs[ctr->target];
	Uint32 nDmaAddr;
	int nRetLen;
	Uint8 retbuf[22];

	nRetLen = HDC_GetCount(ctr);

#ifdef HDC_VERBOSE
	fprintf(stderr,"HDC: Request Sense with length = %i.\n", nRetLen);
#endif

	if ((nRetLen < 4 && nRetLen != 0) || nRetLen > 22)
	{
		Log_Printf(LOG_WARN, "HDC: *** Strange REQUEST SENSE ***!\n");
	}

	/* Limit to sane length */
	if (nRetLen <= 0)
	{
		nRetLen = 4;
	}
	else if (nRetLen > 22)
	{
		nRetLen = 22;
	}

	nDmaAddr = FDC_GetDMAAddress();

	memset(retbuf, 0, nRetLen);

	if (nRetLen <= 4)
	{
		retbuf[0] = dev->nLastError;
		if (dev->bSetLastBlockAddr)
		{
			retbuf[0] |= 0x80;
			retbuf[1] = dev->nLastBlockAddr >> 16;
			retbuf[2] = dev->nLastBlockAddr >> 8;
			retbuf[3] = dev->nLastBlockAddr;
		}
	}
	else
	{
		retbuf[0] = 0x70;
		if (dev->bSetLastBlockAddr)
		{
			retbuf[0] |= 0x80;
			retbuf[4] = dev->nLastBlockAddr >> 16;
			retbuf[5] = dev->nLastBlockAddr >> 8;
			retbuf[6] = dev->nLastBlockAddr;
		}
		switch (dev->nLastError)
		{
		 case HD_REQSENS_OK:  retbuf[2] = 0; break;
		 case HD_REQSENS_OPCODE:  retbuf[2] = 5; break;
		 case HD_REQSENS_INVADDR:  retbuf[2] = 5; break;
		 case HD_REQSENS_INVARG:  retbuf[2] = 5; break;
		 case HD_REQSENS_INVLUN:  retbuf[2] = 5; break;
		 default: retbuf[2] = 4; break;
		}
		retbuf[7] = 14;
		retbuf[12] = dev->nLastError;
		retbuf[19] = dev->nLastBlockAddr >> 16;
		retbuf[20] = dev->nLastBlockAddr >> 8;
		retbuf[21] = dev->nLastBlockAddr;
	}

	/*
	fprintf(stderr,"*** Requested sense packet:\n");
	int i;
	for (i = 0; i<nRetLen; i++) fprintf(stderr,"%2x ",retbuf[i]);
	fprintf(stderr,"\n");
	*/

	if (STMemory_SafeCopy(nDmaAddr, retbuf, nRetLen, "HDC request sense"))
		ctr->returnCode = HD_STATUS_OK;
	else
		ctr->returnCode = HD_STATUS_ERROR;

	FDC_WriteDMAAddress(nDmaAddr + nRetLen);

	FDC_SetDMAStatus(false);            /* no DMA error */
<<<<<<< HEAD
	FDC_SetIRQ();
	//FDCSectorCountRegister = 0;
=======
	FDC_AcknowledgeInterrupt();
>>>>>>> 8ec274e9
}


/**
 * Mode sense - Get parameters from disk.
 * (Just enough to make the HDX tool from AHDI 5.0 happy)
 */
static void HDC_Cmd_ModeSense(SCSI_CTRLR *ctr)
{
	SCSI_DEV *dev = &ctr->devs[ctr->target];
	Uint32 nDmaAddr;

#ifdef HDC_VERBOSE
	fprintf(stderr,"HDC: Mode Sense.\n");
#endif

	nDmaAddr = FDC_GetDMAAddress();

	if (!STMemory_ValidArea(nDmaAddr, 16))
	{
		Log_Printf(LOG_WARN, "HCD mode sense uses invalid RAM range 0x%x+%i\n", nDmaAddr, 16);
		ctr->returnCode = HD_STATUS_ERROR;
	}
	else if (ctr->command[2] == 0 && HDC_GetCount(ctr) == 0x10)
	{
		size_t blocks;
		blocks = dev->hdSize;

		STRam[nDmaAddr+0] = 0;
		STRam[nDmaAddr+1] = 0;
		STRam[nDmaAddr+2] = 0;
		STRam[nDmaAddr+3] = 8;
		STRam[nDmaAddr+4] = 0;

		STRam[nDmaAddr+5] = blocks >> 16;  // Number of blocks, high (?)
		STRam[nDmaAddr+6] = blocks >> 8;   // Number of blocks, med (?)
		STRam[nDmaAddr+7] = blocks;        // Number of blocks, low (?)

		STRam[nDmaAddr+8] = 0;

		STRam[nDmaAddr+9] = 0;      // Block size in bytes, high
		STRam[nDmaAddr+10] = 2;     // Block size in bytes, med
		STRam[nDmaAddr+11] = 0;     // Block size in bytes, low

		STRam[nDmaAddr+12] = 0;
		STRam[nDmaAddr+13] = 0;
		STRam[nDmaAddr+14] = 0;
		STRam[nDmaAddr+15] = 0;

		FDC_WriteDMAAddress(nDmaAddr + 16);

		ctr->returnCode = HD_STATUS_OK;
		dev->nLastError = HD_REQSENS_OK;
	}
	else
	{
		Log_Printf(LOG_TODO, "HDC: Unsupported MODE SENSE command\n");
		ctr->returnCode = HD_STATUS_ERROR;
		dev->nLastError = HD_REQSENS_INVARG;
	}

	FDC_SetDMAStatus(false);            /* no DMA error */
<<<<<<< HEAD
	FDC_SetIRQ();
	bSetLastBlockAddr = false;
	//FDCSectorCountRegister = 0;
=======
	FDC_AcknowledgeInterrupt();
	dev->bSetLastBlockAddr = false;
>>>>>>> 8ec274e9
}


/**
 * Format drive.
 */
static void HDC_Cmd_FormatDrive(SCSI_CTRLR *ctr)
{
	SCSI_DEV *dev = &ctr->devs[ctr->target];

#ifdef HDC_VERBOSE
	fprintf(stderr,"HDC: Format drive!\n");
#endif

	/* Should erase the whole image file here... */

	FDC_SetDMAStatus(false);            /* no DMA error */
<<<<<<< HEAD
	FDC_SetIRQ();
	HDCCommand.returnCode = HD_STATUS_OK;
	nLastError = HD_REQSENS_OK;
	bSetLastBlockAddr = false;
	//FDCSectorCountRegister = 0;
=======
	FDC_AcknowledgeInterrupt();
	ctr->returnCode = HD_STATUS_OK;
	dev->nLastError = HD_REQSENS_OK;
	dev->bSetLastBlockAddr = false;
>>>>>>> 8ec274e9
}


/**
 * Read capacity of our disk.
 */
static void HDC_Cmd_ReadCapacity(SCSI_CTRLR *ctr)
{
	SCSI_DEV *dev = &ctr->devs[ctr->target];
	Uint32 nDmaAddr = FDC_GetDMAAddress();

#ifdef HDC_VERBOSE
	fprintf(stderr,"Reading 8 bytes capacity data to addr: 0x%x\n", nDmaAddr);
#endif

	/* seek to the position */
	if (STMemory_ValidArea(nDmaAddr, 8))
	{
		int nSectors = dev->hdSize - 1;
		STRam[nDmaAddr++] = (nSectors >> 24) & 0xFF;
		STRam[nDmaAddr++] = (nSectors >> 16) & 0xFF;
		STRam[nDmaAddr++] = (nSectors >> 8) & 0xFF;
		STRam[nDmaAddr++] = (nSectors) & 0xFF;
		STRam[nDmaAddr++] = 0x00;
		STRam[nDmaAddr++] = 0x00;
		STRam[nDmaAddr++] = 0x02;
		STRam[nDmaAddr++] = 0x00;

		/* Update DMA counter */
		FDC_WriteDMAAddress(nDmaAddr);

		ctr->returnCode = HD_STATUS_OK;
		dev->nLastError = HD_REQSENS_OK;
	}
	else
	{
		Log_Printf(LOG_WARN, "HDC capacity read uses invalid RAM range 0x%x+%i\n", nDmaAddr, 8);
		ctr->returnCode = HD_STATUS_ERROR;
		dev->nLastError = HD_REQSENS_NOSECTOR;
	}

	FDC_SetDMAStatus(false);              /* no DMA error */
<<<<<<< HEAD
	FDC_SetIRQ();
	bSetLastBlockAddr = false;
	//FDCSectorCountRegister = 0;
=======
	FDC_AcknowledgeInterrupt();
	dev->bSetLastBlockAddr = false;
>>>>>>> 8ec274e9
}


/**
 * Write a sector off our disk - (seek implied)
 */
static void HDC_Cmd_WriteSector(SCSI_CTRLR *ctr)
{
	SCSI_DEV *dev = &ctr->devs[ctr->target];
	int n = 0;

	dev->nLastBlockAddr = HDC_GetLBA(ctr);

	/* seek to the position */
	if (dev->nLastBlockAddr >= dev->hdSize ||
	    fseeko(dev->image_file, (off_t)dev->nLastBlockAddr * 512L, SEEK_SET) != 0)
	{
		ctr->returnCode = HD_STATUS_ERROR;
		dev->nLastError = HD_REQSENS_INVADDR;
	}
	else
	{
		/* write - if allowed */
		Uint32 nDmaAddr = FDC_GetDMAAddress();
#ifndef DISALLOW_HDC_WRITE
		if (STMemory_ValidArea(nDmaAddr, 512 * HDC_GetCount(ctr)))
		{
			n = fwrite(&STRam[nDmaAddr], 512,
				   HDC_GetCount(ctr), dev->image_file);
		}
		else
		{
			Log_Printf(LOG_WARN, "HDC sector write uses invalid RAM range 0x%x+%i\n",
				   nDmaAddr, 512 * HDC_GetCount(ctr));
		}
#endif
		if (n == HDC_GetCount(ctr))
		{
			ctr->returnCode = HD_STATUS_OK;
			dev->nLastError = HD_REQSENS_OK;
		}
		else
		{
			ctr->returnCode = HD_STATUS_ERROR;
			dev->nLastError = HD_REQSENS_WRITEERR;
		}

		/* Update DMA counter */
		FDC_WriteDMAAddress(nDmaAddr + 512*n);
	}

	FDC_SetDMAStatus(false);              /* no DMA error */
<<<<<<< HEAD
	FDC_SetIRQ();
	bSetLastBlockAddr = true;
	//FDCSectorCountRegister = 0;
=======
	FDC_AcknowledgeInterrupt();
	dev->bSetLastBlockAddr = true;
>>>>>>> 8ec274e9
}


/**
 * Read a sector off our disk - (implied seek)
 */
static void HDC_Cmd_ReadSector(SCSI_CTRLR *ctr)
{
	SCSI_DEV *dev = &ctr->devs[ctr->target];
	int n;

	dev->nLastBlockAddr = HDC_GetLBA(ctr);

#ifdef HDC_VERBOSE
	fprintf(stderr,"Reading %i sectors starting from 0x%x to addr: 0x%x\n",
	        HDC_GetCount(ctr), dev->nLastBlockAddr, FDC_GetDMAAddress());
#endif

	/* seek to the position */
	if (dev->nLastBlockAddr >= dev->hdSize ||
	    fseeko(dev->image_file, (off_t)dev->nLastBlockAddr * 512L, SEEK_SET) != 0)
	{
		ctr->returnCode = HD_STATUS_ERROR;
		dev->nLastError = HD_REQSENS_INVADDR;
	}
	else
	{
		Uint32 nDmaAddr = FDC_GetDMAAddress();
		if (STMemory_ValidArea(nDmaAddr, 512 * HDC_GetCount(ctr)))
		{
			n = fread(&STRam[nDmaAddr], 512,
				   HDC_GetCount(ctr), dev->image_file);
		}
		else
		{
			Log_Printf(LOG_WARN, "HDC sector read uses invalid RAM range 0x%x+%i\n",
				   nDmaAddr, 512 * HDC_GetCount(ctr));
			n = 0;
		}
		if (n == HDC_GetCount(ctr))
		{
			ctr->returnCode = HD_STATUS_OK;
			dev->nLastError = HD_REQSENS_OK;
		}
		else
		{
			ctr->returnCode = HD_STATUS_ERROR;
			dev->nLastError = HD_REQSENS_NOSECTOR;
		}

		/* Update DMA counter */
		FDC_WriteDMAAddress(nDmaAddr + 512*n);
	}

	FDC_SetDMAStatus(false);              /* no DMA error */
<<<<<<< HEAD
	FDC_SetIRQ();
	bSetLastBlockAddr = true;
	//FDCSectorCountRegister = 0;
=======
	FDC_AcknowledgeInterrupt();
	dev->bSetLastBlockAddr = true;
>>>>>>> 8ec274e9
}


/**
 * Test unit ready
 */
static void HDC_Cmd_TestUnitReady(SCSI_CTRLR *ctr)
{
	FDC_SetDMAStatus(false);            /* no DMA error */
<<<<<<< HEAD
	FDC_SetIRQ();
	HDCCommand.returnCode = HD_STATUS_OK;
=======
	FDC_AcknowledgeInterrupt();
	ctr->returnCode = HD_STATUS_OK;
>>>>>>> 8ec274e9
}


/**
 * Emulation routine for HDC command packets.
 */
static void HDC_EmulateCommandPacket(SCSI_CTRLR *ctr)
{
	SCSI_DEV *dev = &ctr->devs[ctr->target];

	switch (ctr->opcode)
	{
	 case HD_TEST_UNIT_RDY:
		HDC_Cmd_TestUnitReady(ctr);
		break;

	 case HD_READ_CAPACITY1:
		HDC_Cmd_ReadCapacity(ctr);
		break;

	 case HD_READ_SECTOR:
	 case HD_READ_SECTOR1:
		HDC_Cmd_ReadSector(ctr);
		break;

	 case HD_WRITE_SECTOR:
	 case HD_WRITE_SECTOR1:
		HDC_Cmd_WriteSector(ctr);
		break;

	 case HD_INQUIRY:
		HDC_Cmd_Inquiry(ctr);
		break;

	 case HD_SEEK:
		HDC_Cmd_Seek(ctr);
		break;

	 case HD_SHIP:
<<<<<<< HEAD
		HDCCommand.returnCode = 0xFF;
		FDC_SetIRQ();
=======
		ctr->returnCode = 0xFF;
		FDC_AcknowledgeInterrupt();
>>>>>>> 8ec274e9
		break;

	 case HD_REQ_SENSE:
		HDC_Cmd_RequestSense(ctr);
		break;

	 case HD_MODESELECT:
		Log_Printf(LOG_TODO, "HDC: MODE SELECT call not implemented yet.\n");
		ctr->returnCode = HD_STATUS_OK;
		dev->nLastError = HD_REQSENS_OK;
		dev->bSetLastBlockAddr = false;
		FDC_SetDMAStatus(false);
		FDC_SetIRQ();
		break;

	 case HD_MODESENSE:
		HDC_Cmd_ModeSense(ctr);
		break;

	 case HD_FORMAT_DRIVE:
		HDC_Cmd_FormatDrive(ctr);
		break;

	 /* as of yet unsupported commands */
	 case HD_VERIFY_TRACK:
	 case HD_FORMAT_TRACK:
	 case HD_CORRECTION:

	 default:
<<<<<<< HEAD
		HDCCommand.returnCode = HD_STATUS_ERROR;
		nLastError = HD_REQSENS_OPCODE;
		bSetLastBlockAddr = false;
		FDC_SetIRQ();
=======
		ctr->returnCode = HD_STATUS_ERROR;
		dev->nLastError = HD_REQSENS_OPCODE;
		dev->bSetLastBlockAddr = false;
		FDC_AcknowledgeInterrupt();
>>>>>>> 8ec274e9
		break;
	}

	/* Update the led each time a command is processed */
	Statusbar_EnableHDLed( LED_STATE_ON );
}


/*---------------------------------------------------------------------*/
/**
 * Debug routine for HDC command packets.
 */
#ifdef HDC_REALLY_VERBOSE
static void HDC_DebugCommandPacket(FILE *hdlogFile, SCSI_CTRLR *ctr)
{
	int opcode;
	static const char *psComNames[] =
	{
		"TEST UNIT READY",         // 0x00
		"REZERO",                  // 0x01
		"???",                     // 0x02
		"REQUEST SENSE",           // 0x03
		"FORMAT DRIVE",            // 0x04
		"VERIFY TRACK (?)",        // 0x05
		"FORMAT TRACK (?)",        // 0x06
		"REASSIGN BLOCK",          // 0x07
		"READ SECTOR(S)",          // 0x08
		"???",                     // 0x09
		"WRITE SECTOR(S)",         // 0x0A
		"SEEK",                    // 0x0B
		"???",                     // 0x0C
		"CORRECTION",              // 0x0D
		"???",                     // 0x0E
		"TRANSLATE",               // 0x0F
		"SET ERROR THRESHOLD",     // 0x10
		"USAGE COUNTERS",          // 0x11
		"INQUIRY",                 // 0x12
		"WRITE DATA BUFFER",       // 0x13
		"READ DATA BUFFER",        // 0x14
		"MODE SELECT",             // 0x15
		"???",                     // 0x16
		"???",                     // 0x17
		"EXTENDED READ",           // 0x18
		"READ TOC",                // 0x19
		"MODE SENSE",              // 0x1A
		"SHIP",                    // 0x1B
		"RECEIVE DIAGNOSTICS",     // 0x1C
		"SEND DIAGNOSTICS",        // 0x1D
		"???",                     // 0x1E
		"SET TARGET (EXTENDED)",   // 0x1F
		"???",                     // 0x20
		"???",                     // 0x21
		"???",                     // 0x22
		"???",                     // 0x23
		"???",                     // 0x24
		"READ CAPACITY",           // 0x25
		"???",                     // 0x26
		"???",                     // 0x27
		"READ SECTOR(S)",          // 0x28
		"???",                     // 0x29
		"WRITE SECTOR(S)",         // 0x2A
	};

	opcode = ctr->opcode;

	fprintf(hdlogFile,"----\n");

	if (opcode >= 0 && opcode <= (int)(sizeof(psComNames)/sizeof(psComNames[0])))
	{
		fprintf(hdlogFile, "HDC opcode 0x%x : %s\n",opcode,psComNames[opcode]);
	}
	else
	{
		fprintf(hdlogFile, "Unknown HDC opcode!! Value = 0x%x\n", opcode);
	}

	fprintf(hdlogFile, "Target: %i\n", ctr->target);
	fprintf(hdlogFile, "LUN: %i\n", HDC_GetLUN(ctr));
	fprintf(hdlogFile, "LBA: 0x%lx\n", HDC_GetLBA(ctr));

	fprintf(hdlogFile, "Sector count: 0x%x\n", HDC_GetCount(ctr));
	fprintf(hdlogFile, "Control byte: 0x%x\n", HDC_GetControl(ctr));
}
#endif


/*---------------------------------------------------------------------*/
/**
 * Print data about the hard drive image
 */
static void HDC_GetInfo(SCSI_DEV *dev)
{
/* Partition table contains hd size + 4 partition entries
 * (composed of flag byte, 3 char ID, start offset and size),
 * this is followed by bad sector list + count and the root sector checksum.
 * Before this there's the boot code and with ICD hd driver additional 8
 * partition entries (at offset 0x156).
 */
#define HD_PARTITIONTABLE_SIZE (4+4*12)
#define HD_PARTITIONTABLE_OFFSET 0x1C2
	long offset;
	unsigned char hdinfo[HD_PARTITIONTABLE_SIZE];
	int i;

	nPartitions = 0;
	if (dev->image_file == NULL)
		return;
	offset = ftell(dev->image_file);

	fseek(dev->image_file, HD_PARTITIONTABLE_OFFSET, 0);
	if (fread(hdinfo, HD_PARTITIONTABLE_SIZE, 1, dev->image_file) != 1)
	{
		perror("HDC_GetInfo");
		return;
	}

#ifdef HDC_VERBOSE
	fprintf(stderr, "Total disk size according to MBR: %i Mb\n",
		HDC_ReadInt32(hdinfo, 0) >> 11);
	/* flags for each partition entry are zero if they are not valid */
	fprintf(stderr, "Partition 0 exists?: %s\n", (hdinfo[4] != 0)?"Yes":"No");
	fprintf(stderr, "Partition 1 exists?: %s\n", (hdinfo[4+12] != 0)?"Yes":"No");
	fprintf(stderr, "Partition 2 exists?: %s\n", (hdinfo[4+24] != 0)?"Yes":"No");
	fprintf(stderr, "Partition 3 exists?: %s\n", (hdinfo[4+36] != 0)?"Yes":"No");
#endif

	for(i=0;i<4;i++)
		if(hdinfo[4 + 12*i])
			nPartitions++;

	fseek(dev->image_file, offset, 0);
}


/**
 * Open the disk image file, set partitions.
 */
bool HDC_Init(void)
{
	char *filename;
	bAcsiEmuOn = false;
	off_t filesize;

	memset(&AcsiBus, 0, sizeof(AcsiBus));

	if (!ConfigureParams.HardDisk.bUseHardDiskImage)
		return false;
	filename = ConfigureParams.HardDisk.szHardDiskImage;

	/* Get size and do a sanity check - is file length a multiple of 512? */
	filesize = File_Length(filename);
	if (filesize <= 0 || (filesize & 0x1ff) != 0)
	{
		Log_Printf(LOG_ERROR, "HD file '%s' has strange size!\n", filename);
		return false;
	}
	AcsiBus.devs[0].hdSize = filesize / 512;

	if ((AcsiBus.devs[0].image_file = fopen(filename, "rb+")) == NULL)
	{
		Log_Printf(LOG_ERROR, "Can not open HD file '%s'!\n", filename);
		return false;
	}

	HDC_GetInfo(&AcsiBus.devs[0]);

	/* set number of partitions */
	nNumDrives += nPartitions;

	bAcsiEmuOn = true;

	printf("Hard drive image %s mounted.\n", filename);
	return true;
}


/*---------------------------------------------------------------------*/
/**
 * HDC_UnInit - close image file
 *
 */
void HDC_UnInit(void)
{
	if (!bAcsiEmuOn)
		return;

	fclose(AcsiBus.devs[0].image_file);
	AcsiBus.devs[0].image_file = NULL;

	nNumDrives -= nPartitions;
	nPartitions = 0;
	bAcsiEmuOn = false;
}


/*---------------------------------------------------------------------*/
/**
 * Reset command status.
 */
void HDC_ResetCommandStatus(void)
{
	if (ConfigureParams.System.nMachineType != MACHINE_FALCON)
		AcsiBus.returnCode = 0;
}


/**
 * Get sector count -- FIXME: seems not available for HDC?
 */
short int HDC_GetSectorCount(void)
{
	// fprintf(stderr,"HDC: Get sector count?\n");
	return 0;
}


/**
 * Process HDC command packets (SCSI/ACSI) bytes.
 */
static void HDC_WriteCommandPacket(SCSI_CTRLR *ctr, Uint8 b)
{
	SCSI_DEV *dev = &ctr->devs[ctr->target];

	/* We only support one target with ID 0 */
	if (ctr->target != 0)
	{
		//FDC_SetDMAStatus(true);
<<<<<<< HEAD
		//FDC_SetIRQ();
		//FDCSectorCountRegister = 0;
=======
		//FDC_AcknowledgeInterrupt();
>>>>>>> 8ec274e9
		/* If there's no controller, the interrupt line stays high */
		ctr->returnCode = HD_STATUS_ERROR;
		MFP_GPIP |= 0x20;
		return;
	}

	/* Extract ACSI/SCSI opcode */
	if (ctr->byteCount == 0)
	{
		ctr->opcode = b;
	}

	/* Successfully received one byte, and increase the byte-count */
	if (ctr->byteCount < (int)sizeof(ctr->command))
		ctr->command[ctr->byteCount] = b;
	++ctr->byteCount;

	/* have we received a complete 6-byte class 0 or 10-byte class 1 packet yet? */
	if ((ctr->opcode < 0x20 && ctr->byteCount >= 6) ||
	    (ctr->opcode < 0x60 && ctr->byteCount >= 10))
	{
#ifdef HDC_REALLY_VERBOSE
		HDC_DebugCommandPacket(stderr, ctr);
#endif
		/* We currently only support LUN 0, however INQUIRY must
		 * always be handled, see SCSI standard */
		if (HDC_GetLUN(ctr) == 0 || ctr->opcode == HD_INQUIRY)
		{
			HDC_EmulateCommandPacket(ctr);
		}
		else
		{
			Log_Printf(LOG_WARN, "HDC: Access to non-existing LUN."
				   " Command = 0x%02x\n", ctr->opcode);
			dev->nLastError = HD_REQSENS_INVLUN;
			/* REQUEST SENSE is still handled for invalid LUNs */
			if (ctr->opcode == HD_REQ_SENSE)
				HDC_Cmd_RequestSense(ctr);
			else
				ctr->returnCode = HD_STATUS_ERROR;
		}

		ctr->byteCount = 0;
	}
	else if (ctr->opcode >= 0x60)
	{
		/* Commands >= 0x60 are not supported right now */
<<<<<<< HEAD
		HDCCommand.returnCode = HD_STATUS_ERROR;
		nLastError = HD_REQSENS_OPCODE;
		bSetLastBlockAddr = false;
		FDC_SetIRQ();
=======
		ctr->returnCode = HD_STATUS_ERROR;
		dev->nLastError = HD_REQSENS_OPCODE;
		dev->bSetLastBlockAddr = false;
		FDC_AcknowledgeInterrupt();
>>>>>>> 8ec274e9
		FDC_SetDMAStatus(false);
#ifdef HDC_VERBOSE
		if (ctr->byteCount == 10)
			Log_Printf(LOG_WARN, "HDC: Unsupported command 0x%02x\n",
			           ctr->opcode);
#endif
	}
	else
	{
		FDC_SetIRQ();
		FDC_SetDMAStatus(false);
		ctr->returnCode = HD_STATUS_OK;
	}
}

/*---------------------------------------------------------------------*/

static struct ncr5380_regs
{
	Uint8 initiator_cmd;
	Uint8 current_bus_status;
	Uint8 bus_and_status;
} ncr_regs;

/**
 * Emulate external reset "pin": Clear registers etc.
 */
void Ncr5380_Reset(void)
{
	ncr_regs.initiator_cmd &= 0x7f;
}

/**
 * Write a command byte to the NCR 5380 SCSI controller
 */
static void Ncr5380_WriteByte(int addr, Uint8 byte)
{
	switch (addr)
	{
	case 0:			/* Output Data register */
		ncr_regs.current_bus_status |= 0x40;
		break;
	case 1:			/* Initiator Command register */
		ncr_regs.initiator_cmd = byte;
		break;
	case 2:			/* Mode register */
		break;
	case 3:			/* Target Command register */
		break;
	case 4:			/* Select Enable register */
		break;
	case 5:			/* Start DMA Send register */
		break;
	case 6:			/* Start DMA Target Receive register */
		break;
	case 7:			/* Start DMA Initiator Receive register */
		break;
	default:
		fprintf(stderr, "Unexpected NCR5380 address\n");
	}
}

/**
 * Read a command byte from the NCR 5380 SCSI controller
 */
static Uint8 Ncr5380_ReadByte(int addr)
{
	switch (addr)
	{
	case 0:			/* Current SCSI Data register */
		break;
	case 1:			/* Initiator Command register */
		return ncr_regs.initiator_cmd & 0x9f;
	case 2:			/* Mode register */
		break;
	case 3:			/* Target Command register */
		break;
	case 4:			/* Current SCSI Bus Status register */
		if (ncr_regs.current_bus_status & 0x40)	/* BUSY? */
			ncr_regs.current_bus_status |= 0x20;
		else
			ncr_regs.current_bus_status &= ~0x20;
		if (ncr_regs.initiator_cmd & 0x80)	/* ASSERT RST? */
			ncr_regs.current_bus_status |= 0x80;
		else
			ncr_regs.current_bus_status &= ~0x80;
		if (ncr_regs.initiator_cmd & 0x04)	/* ASSERT BUSY? */
			ncr_regs.current_bus_status |= 0x40;
		else
			ncr_regs.current_bus_status &= ~0x40;
		return ncr_regs.current_bus_status;
	case 5:			/* Bus and Status register */
		return ncr_regs.bus_and_status;
	case 6:			/* Input Data register */
		break;
	case 7:			/* Reset Parity/Interrupts register */
		/* Reset PARITY ERROR, IRQ REQUEST and BUSY ERROR bits */
		ncr_regs.bus_and_status &= 0xcb;
		return 0;  /* TODO: Is this return value ok? */
	default:
		fprintf(stderr, "Unexpected NCR5380 address\n");
	}

	return 0;
}


static void Acsi_WriteCommandByte(int addr, Uint8 byte)
{
	/* When the A1 pin is pushed to 0, we want to start a new command */
	if ((addr & 2) == 0)
	{
		AcsiBus.byteCount = 0;
		AcsiBus.target = ((byte & 0xE0) >> 5);
		/* Only process the first byte if it is not
		 * an extended ICD command marker byte */
		if ((byte & 0x1F) != 0x1F)
		{
			HDC_WriteCommandPacket(&AcsiBus, byte & 0x1F);
		}
		else
		{
			FDC_AcknowledgeInterrupt();
			FDC_SetDMAStatus(false);
			AcsiBus.returnCode = HD_STATUS_OK;
		}
		return;
	}

	HDC_WriteCommandPacket(&AcsiBus, byte);
}

/**
 * Called when command bytes have been written to $FFFF8606 and
 * the HDC (not the FDC) is selected.
 */
void HDC_WriteCommandByte(int addr, Uint8 byte)
{
	// fprintf(stderr, "HDC: Write cmd byte addr=%i, byte=%02x\n", addr, byte);

	if (ConfigureParams.System.nMachineType == MACHINE_FALCON)
		Ncr5380_WriteByte(addr, byte);
	else if (bAcsiEmuOn)
		Acsi_WriteCommandByte(addr, byte);
}

/**
 * Get command byte.
 */
short int HDC_ReadCommandByte(int addr)
{
	Uint16 ret;
	if (ConfigureParams.System.nMachineType == MACHINE_FALCON)
		ret = Ncr5380_ReadByte(addr);
	else
		ret = AcsiBus.returnCode;	/* ACSI status */
	return ret;
}<|MERGE_RESOLUTION|>--- conflicted
+++ resolved
@@ -166,14 +166,8 @@
 	}
 
 	FDC_SetDMAStatus(false);              /* no DMA error */
-<<<<<<< HEAD
 	FDC_SetIRQ();
-	bSetLastBlockAddr = true;
-	//FDCSectorCountRegister = 0;
-=======
-	FDC_AcknowledgeInterrupt();
 	dev->bSetLastBlockAddr = true;
->>>>>>> 8ec274e9
 }
 
 
@@ -210,16 +204,9 @@
 	FDC_WriteDMAAddress(nDmaAddr + count);
 
 	FDC_SetDMAStatus(false);              /* no DMA error */
-<<<<<<< HEAD
 	FDC_SetIRQ();
-	nLastError = HD_REQSENS_OK;
-	bSetLastBlockAddr = false;
-	//FDCSectorCountRegister = 0;
-=======
-	FDC_AcknowledgeInterrupt();
 	dev->nLastError = HD_REQSENS_OK;
 	dev->bSetLastBlockAddr = false;
->>>>>>> 8ec274e9
 }
 
 
@@ -310,12 +297,7 @@
 	FDC_WriteDMAAddress(nDmaAddr + nRetLen);
 
 	FDC_SetDMAStatus(false);            /* no DMA error */
-<<<<<<< HEAD
 	FDC_SetIRQ();
-	//FDCSectorCountRegister = 0;
-=======
-	FDC_AcknowledgeInterrupt();
->>>>>>> 8ec274e9
 }
 
 
@@ -378,14 +360,8 @@
 	}
 
 	FDC_SetDMAStatus(false);            /* no DMA error */
-<<<<<<< HEAD
 	FDC_SetIRQ();
-	bSetLastBlockAddr = false;
-	//FDCSectorCountRegister = 0;
-=======
-	FDC_AcknowledgeInterrupt();
 	dev->bSetLastBlockAddr = false;
->>>>>>> 8ec274e9
 }
 
 
@@ -403,18 +379,10 @@
 	/* Should erase the whole image file here... */
 
 	FDC_SetDMAStatus(false);            /* no DMA error */
-<<<<<<< HEAD
 	FDC_SetIRQ();
-	HDCCommand.returnCode = HD_STATUS_OK;
-	nLastError = HD_REQSENS_OK;
-	bSetLastBlockAddr = false;
-	//FDCSectorCountRegister = 0;
-=======
-	FDC_AcknowledgeInterrupt();
 	ctr->returnCode = HD_STATUS_OK;
 	dev->nLastError = HD_REQSENS_OK;
 	dev->bSetLastBlockAddr = false;
->>>>>>> 8ec274e9
 }
 
 
@@ -457,14 +425,8 @@
 	}
 
 	FDC_SetDMAStatus(false);              /* no DMA error */
-<<<<<<< HEAD
 	FDC_SetIRQ();
-	bSetLastBlockAddr = false;
-	//FDCSectorCountRegister = 0;
-=======
-	FDC_AcknowledgeInterrupt();
 	dev->bSetLastBlockAddr = false;
->>>>>>> 8ec274e9
 }
 
 
@@ -517,14 +479,8 @@
 	}
 
 	FDC_SetDMAStatus(false);              /* no DMA error */
-<<<<<<< HEAD
 	FDC_SetIRQ();
-	bSetLastBlockAddr = true;
-	//FDCSectorCountRegister = 0;
-=======
-	FDC_AcknowledgeInterrupt();
 	dev->bSetLastBlockAddr = true;
->>>>>>> 8ec274e9
 }
 
 
@@ -580,14 +536,8 @@
 	}
 
 	FDC_SetDMAStatus(false);              /* no DMA error */
-<<<<<<< HEAD
 	FDC_SetIRQ();
-	bSetLastBlockAddr = true;
-	//FDCSectorCountRegister = 0;
-=======
-	FDC_AcknowledgeInterrupt();
 	dev->bSetLastBlockAddr = true;
->>>>>>> 8ec274e9
 }
 
 
@@ -597,13 +547,8 @@
 static void HDC_Cmd_TestUnitReady(SCSI_CTRLR *ctr)
 {
 	FDC_SetDMAStatus(false);            /* no DMA error */
-<<<<<<< HEAD
 	FDC_SetIRQ();
-	HDCCommand.returnCode = HD_STATUS_OK;
-=======
-	FDC_AcknowledgeInterrupt();
 	ctr->returnCode = HD_STATUS_OK;
->>>>>>> 8ec274e9
 }
 
 
@@ -643,13 +588,8 @@
 		break;
 
 	 case HD_SHIP:
-<<<<<<< HEAD
-		HDCCommand.returnCode = 0xFF;
+		ctr->returnCode = 0xFF;
 		FDC_SetIRQ();
-=======
-		ctr->returnCode = 0xFF;
-		FDC_AcknowledgeInterrupt();
->>>>>>> 8ec274e9
 		break;
 
 	 case HD_REQ_SENSE:
@@ -679,17 +619,10 @@
 	 case HD_CORRECTION:
 
 	 default:
-<<<<<<< HEAD
-		HDCCommand.returnCode = HD_STATUS_ERROR;
-		nLastError = HD_REQSENS_OPCODE;
-		bSetLastBlockAddr = false;
-		FDC_SetIRQ();
-=======
 		ctr->returnCode = HD_STATUS_ERROR;
 		dev->nLastError = HD_REQSENS_OPCODE;
 		dev->bSetLastBlockAddr = false;
-		FDC_AcknowledgeInterrupt();
->>>>>>> 8ec274e9
+		FDC_SetIRQ();
 		break;
 	}
 
@@ -917,12 +850,7 @@
 	if (ctr->target != 0)
 	{
 		//FDC_SetDMAStatus(true);
-<<<<<<< HEAD
 		//FDC_SetIRQ();
-		//FDCSectorCountRegister = 0;
-=======
-		//FDC_AcknowledgeInterrupt();
->>>>>>> 8ec274e9
 		/* If there's no controller, the interrupt line stays high */
 		ctr->returnCode = HD_STATUS_ERROR;
 		MFP_GPIP |= 0x20;
@@ -970,17 +898,10 @@
 	else if (ctr->opcode >= 0x60)
 	{
 		/* Commands >= 0x60 are not supported right now */
-<<<<<<< HEAD
-		HDCCommand.returnCode = HD_STATUS_ERROR;
-		nLastError = HD_REQSENS_OPCODE;
-		bSetLastBlockAddr = false;
-		FDC_SetIRQ();
-=======
 		ctr->returnCode = HD_STATUS_ERROR;
 		dev->nLastError = HD_REQSENS_OPCODE;
 		dev->bSetLastBlockAddr = false;
-		FDC_AcknowledgeInterrupt();
->>>>>>> 8ec274e9
+		FDC_SetIRQ();
 		FDC_SetDMAStatus(false);
 #ifdef HDC_VERBOSE
 		if (ctr->byteCount == 10)
