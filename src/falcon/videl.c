/*
  Hatari - videl.c

  This file is distributed under the GNU General Public License, version 2
  or at your option any later version. Read the file gpl.txt for details.

  Falcon Videl emulation. The Videl is the graphics shifter chip of the Falcon.
  It supports free programmable resolutions with 1, 2, 4, 8 or 16 bits per
  pixel.

  This file originally came from the Aranym project and has been heavily
  modified to work for Hatari (but the kudos for the great Videl emulation
  code goes to the people from the Aranym project of course).

  Videl can run at 2 frequencies : 25.175 Mhz or 32 MHz

  Hardware I/O registers:

	$FFFF8006 (byte) : monitor type

	$FFFF8201 (byte) : VDL_VBH - Video Base Hi
	$FFFF8203 (byte) : VDL_VBM - Video Base Mi
	$FFFF8205 (byte) : VDL_VCH - Video Count Hi
	$FFFF8207 (byte) : VDL_VCM - Video Count Mi
	$FFFF8209 (byte) : VDL_VCL - Video Count Lo
	$FFFF820A (byte) : VDL_SYM - Sync mode
	$FFFF820D (byte) : VDL_VBL - Video Base Lo
	$FFFF820E (word) : VDL_LOF - Offset to next line
	$FFFF8210 (word) : VDL_LWD - Line Wide in Words

	$FFFF8240 (word) : VDL_STC - ST Palette Register 00
	.........
	$FFFF825E (word) : VDL_STC - ST Palette Register 15

	$FFFF8260 (byte) : ST shift mode
	$FFFF8264 (byte) : Horizontal scroll register shadow register
	$FFFF8265 (byte) : Horizontal scroll register
	$FFFF8266 (word) : Falcon shift mode

	$FFFF8280 (word) : HHC - Horizontal Hold Counter
	$FFFF8282 (word) : HHT - Horizontal Hold Timer
	$FFFF8284 (word) : HBB - Horizontal Border Begin
	$FFFF8286 (word) : HBE - Horizontal Border End
	$FFFF8288 (word) : HDB - Horizontal Display Begin
	$FFFF828A (word) : HDE - Horizontal Display End
	$FFFF828C (word) : HSS - Horizontal SS
	$FFFF828E (word) : HFS - Horizontal FS
	$FFFF8290 (word) : HEE - Horizontal EE

	$FFFF82A0 (word) : VFC - Vertical Frequency Counter
	$FFFF82A2 (word) : VFT - Vertical Frequency Timer
	$FFFF82A4 (word) : VBB - Vertical Border Begin
	$FFFF82A6 (word) : VBE - Vertical Border End
	$FFFF82A8 (word) : VDB - Vertical Display Begin
	$FFFF82AA (word) : VDE - Vertical Display End
	$FFFF82AC (word) : VSS - Vertical SS

	$FFFF82C0 (word) : VCO - Video control
	$FFFF82C2 (word) : VMD - Video mode

	$FFFF9800 (long) : VDL_PAL - Videl palette Register 000
	...........
	$FFFF98FC (long) : VDL_PAL - Videl palette Register 255
*/

const char VIDEL_fileid[] = "Hatari videl.c : " __DATE__ " " __TIME__;

#include "main.h"
#include "configuration.h"
#include "memorySnapShot.h"
#include "ioMem.h"
#include "log.h"
#include "screen.h"
#include "screenConvert.h"
#include "statusbar.h"
#include "stMemory.h"
#include "videl.h"
#include "video.h"				/* for bUseHighRes variable, maybe unuseful (Laurent) */
#include "vdi.h"				/* for bUseVDIRes variable,  maybe unuseful (Laurent) */

#define VIDEL_COLOR_REGS_BEGIN	0xff9800


struct videl_s {
	bool   bUseSTShifter;			/* whether to use ST or Falcon palette */
	Uint8  reg_ffff8006_save;		/* save reg_ffff8006 as it's a read only register */
	Uint8  monitor_type;			/* 00 Monochrome (SM124) / 01 Color (SC1224) / 10 VGA Color / 11 Television ($FFFF8006) */
	Uint32 videoBaseAddr;			/* Video base address, refreshed after each VBL */

	Sint16 leftBorderSize;			/* Size of the left border */
	Sint16 rightBorderSize;			/* Size of the right border */
	Sint16 upperBorderSize;			/* Size of the upper border */
	Sint16 lowerBorderSize;			/* Size of the lower border */
	Uint16 XSize;				/* X size of the graphical area */
	Uint16 YSize;				/* Y size of the graphical area */

	Uint16 save_scrWidth;			/* save screen width to detect a change of X resolution */
	Uint16 save_scrHeight;			/* save screen height to detect a change of Y resolution */
	Uint16 save_scrBpp;			/* save screen Bpp to detect a change of bitplan mode */

	bool hostColorsSync;			/* Sync palette with host's */
};

static struct videl_s videl;

Uint16 vfc_counter;			/* counter for VFC register $ff82a0 (to be internalized when VIDEL emulation is complete) */

/**
 * Called upon startup (and via VIDEL_reset())
 */
void Videl_Init(void)
{
	videl.hostColorsSync = false;

	/* Default resolution to boot with */
	videl.save_scrWidth = 640;
	videl.save_scrHeight = 480;
	videl.save_scrBpp = 4;
}

/**
 *  Called when CPU encounters a RESET instruction.
 */
void VIDEL_reset(void)
{
	Videl_Init();
	Screen_SetGenConvSize(videl.save_scrWidth, videl.save_scrHeight,
	                      ConfigureParams.Screen.nForceBpp, false);

	videl.bUseSTShifter = false;				/* Use Falcon color palette by default */
	videl.reg_ffff8006_save = IoMem_ReadByte(0xff8006);
	videl.monitor_type = videl.reg_ffff8006_save & 0xc0;

	vfc_counter = 0;

	/* Reset IO register (some are not initialized by TOS) */
	IoMem_WriteWord(0xff820e, 0);    /* Line offset */
	IoMem_WriteWord(0xff8264, 0);    /* Horizontal scroll */

	/* Init sync mode register */
	VIDEL_SyncMode_WriteByte();
}

/**
 * Save/Restore snapshot of local variables ('MemorySnapShot_Store' handles type)
 */
void VIDEL_MemorySnapShot_Capture(bool bSave)
{
	/* Save/Restore details */
	MemorySnapShot_Store(&videl, sizeof(videl));
	MemorySnapShot_Store(&vfc_counter, sizeof(vfc_counter));
}

/**
 * Monitor write access to Falcon color palette registers
 */
void VIDEL_FalconColorRegsWrite(void)
{
	uint32_t color = IoMem_ReadLong(IoAccessBaseAddress & ~3);
	color &= 0xfcfc00fc;	/* Unused bits have to be set to 0 */
	IoMem_WriteLong(IoAccessBaseAddress & ~3, color);
	videl.hostColorsSync = false;
}

/**
 * VIDEL_Monitor_WriteByte : Contains memory and monitor configuration.
 *                           This register is read only.
 */
void VIDEL_Monitor_WriteByte(void)
{
	LOG_TRACE(TRACE_VIDEL, "Videl : $ff8006 Monitor and memory conf write (Read only)\n");
	/* Restore hardware value */

	IoMem_WriteByte(0xff8006, videl.reg_ffff8006_save);
}

/**
 * VIDEL_SyncMode_WriteByte : Videl synchronization mode.
 *             $FFFF820A [R/W] _______0  .................................. SYNC-MODE
                                     ||
                                     |+--Synchronisation [ 0:internal / 1:external ]
                                     +---Vertical frequency [ Read-only bit ]
                                         [ Monochrome monitor:0 / Colour monitor:1 ]
 */
void VIDEL_SyncMode_WriteByte(void)
{
	Uint8 syncMode = IoMem_ReadByte(0xff820a);
	LOG_TRACE(TRACE_VIDEL, "Videl : $ff820a Sync Mode write: 0x%02x\n", syncMode);

	if (videl.monitor_type == FALCON_MONITOR_MONO)
		syncMode &= 0xfd;
	else
		syncMode |= 0x2;

	IoMem_WriteByte(0xff820a, syncMode);
}

/**
 * Read video address counter and update ff8205/07/09
 */
void VIDEL_ScreenCounter_ReadByte(void)
{
//	Uint32 addr;	// To be used
	Uint32 addr = 0; // To be removed

	// addr = Videl_CalculateAddress();		/* TODO: get current video address */
	IoMem[0xff8205] = ( addr >> 16 ) & 0xff;
	IoMem[0xff8207] = ( addr >> 8 ) & 0xff;
	IoMem[0xff8209] = addr & 0xff;

	LOG_TRACE(TRACE_VIDEL, "Videl : $ff8205/07/09 Sync Mode read: 0x%08x\n", addr);
}

/**
 * Write video address counter
 */
void VIDEL_ScreenCounter_WriteByte(void)
{
	Uint32 addr_new = 0;
	Uint8 AddrByte;

	AddrByte = IoMem[ IoAccessCurrentAddress ];

	/* Compute the new video address with one modified byte */
	if ( IoAccessCurrentAddress == 0xff8205 )
		addr_new = ( addr_new & 0x00ffff ) | ( AddrByte << 16 );
	else if ( IoAccessCurrentAddress == 0xff8207 )
		addr_new = ( addr_new & 0xff00ff ) | ( AddrByte << 8 );
	else if ( IoAccessCurrentAddress == 0xff8209 )
		addr_new = ( addr_new & 0xffff00 ) | ( AddrByte );

	// TODO: save the value in a table for the final rendering
}

/**
 * VIDEL_LineOffset_WriteWord: $FFFF820E [R/W] W _______876543210  Line Offset
 * How many words are added to the end of display line, i.e. how many words are
 * 'behind' the display.
 */
void VIDEL_LineOffset_WriteWord(void)
{
	LOG_TRACE(TRACE_VIDEL, "Videl : $ff820e Line Offset write: 0x%04x\n",
	          IoMem_ReadWord(0xff820e));
}

/**
 * VIDEL_Line_Width_WriteWord: $FFFF8210 [R/W] W ______9876543210 Line Width (VWRAP)
 * Length of display line in words.Or, how many words should be added to
 * vram counter after every display line.
 */
void VIDEL_Line_Width_WriteWord(void)
{
	LOG_TRACE(TRACE_VIDEL, "Videl : $ff8210 Line Width write: 0x%04x\n",
	          IoMem_ReadWord(0xff8210));
}

/**
 * Write to video address base high, med and low register (0xff8201/03/0d).
 * On Falcon, when a program writes to high or med registers, base low register
 * is reset to zero.
 */
void VIDEL_ScreenBase_WriteByte(void)
{
	if ((IoAccessCurrentAddress == 0xff8201) || (IoAccessCurrentAddress == 0xff8203)) {
		/* Reset screen base low register */
		IoMem[0xff820d] = 0;
	}

	LOG_TRACE(TRACE_VIDEL, "Videl : $%04x Screen base write: 0x%02x\t (screen: 0x%04x)\n",
	          IoAccessCurrentAddress, IoMem[IoAccessCurrentAddress],
	          (IoMem[0xff8201]<<16) + (IoMem[0xff8203]<<8) + IoMem[0xff820d]);
}

/**
    VIDEL_ST_ShiftModeWriteByte :
	$FFFF8260 [R/W] B  ______10  ST Shift Mode
	                         ||
	                         ||                           others   vga
	                         ||                  $FF8210 $FF82C2 $FF82C2
	                         00--4BP/320 Pixels=> $0050   $0000   $0005
	                         01--2BP/640 Pixels=> $0050   $0004   $0009
	                         10--1BP/640 Pixels=> $0028   $0006   $0008
	                         11--???/320 Pixels=> $0050   $0000   $0000

	Writing to this register does the following things:
		- activate STE palette
		- sets line width ($ffff8210)
		- sets video mode in $ffff82c2 (double lines/interlace & cycles/pixel)
 */
void VIDEL_ST_ShiftModeWriteByte(void)
{
	Uint16 line_width, video_mode;
	Uint8 st_shiftMode;

	st_shiftMode = IoMem_ReadByte(0xff8260);
	LOG_TRACE(TRACE_VIDEL, "Videl : $ff8260 ST Shift Mode (STSHIFT) write: 0x%02x\n", st_shiftMode);

	/* Bits 2-7 are set to 0 */
	IoMem_WriteByte(0xff8260, st_shiftMode & 3);

	/* Activate STE palette */
	videl.bUseSTShifter = true;

	/*  Compute line width and video mode */
	switch (st_shiftMode & 0x3) {
		case 0:	/* 4BP/320 Pixels */
			line_width = 0x50;
			/* half pixels + double lines vs. no scaling */
			video_mode = videl.monitor_type == FALCON_MONITOR_VGA ? 0x5 : 0x0;
			break;
		case 1:	/* 2BP/640 Pixels */
			line_width = 0x50;
			/* quarter pixels + double lines vs. half pixels */
			video_mode = videl.monitor_type == FALCON_MONITOR_VGA ? 0x9 : 0x4;
			break;
		case 2:	/* 1BP/640 Pixels */
			line_width = 0x28;
			if (videl.monitor_type == FALCON_MONITOR_MONO) {
				video_mode = 0x0;
				break;
			}
			/* quarter pixels vs. half pixels + interlace */
			video_mode = videl.monitor_type == FALCON_MONITOR_VGA ? 0x8 : 0x6;
			break;
		case 3:	/* ???/320 Pixels */
		default:
			line_width = 0x50;
			video_mode = 0x0;
			break;
	}

	/* Set line width ($FFFF8210) */
	IoMem_WriteWord(0xff8210, line_width);

	/* Set video mode ($FFFF82C2) */
	IoMem_WriteWord(0xff82c2, video_mode);
}

/**
    VIDEL_HorScroll64_WriteByte : Horizontal scroll register (0-15)
		$FFFF8264 [R/W] ________  ................................ H-SCROLL HI
				    ||||  [ Shadow register for $FFFF8265 ]
				    ++++--Pixel shift [ 0:normal / 1..15:Left shift ]
					[ Change in line-width NOT required ]
 */
void VIDEL_HorScroll64_WriteByte(void)
{
	LOG_TRACE(TRACE_VIDEL, "Videl : $ff8264 Horizontal scroll 64 write: 0x%02x\n",
	          IoMem_ReadByte(0xff8264));
}

/**
    VIDEL_HorScroll65_WriteByte : Horizontal scroll register (0-15)
		$FFFF8265 [R/W] ____3210  .................................H-SCROLL LO
				    ||||
				    ++++--Pixel [ 0:normal / 1..15:Left shift ]
					[ Change in line-width NOT required ]
 */
void VIDEL_HorScroll65_WriteByte(void)
{
	LOG_TRACE(TRACE_VIDEL, "Videl : $ff8265 Horizontal scroll 65 write: 0x%02x\n",
	          IoMem_ReadByte(0xff8265));
}

/**
    VIDEL_Falcon_ShiftMode_WriteWord :
	$FFFF8266 [R/W] W  _____A98_6543210  Falcon Shift Mode (SPSHIFT)
	                        ||| |||||||
	                        ||| |||++++- 0..15: Colourbank choice from 256-colour table in 16 colour multiples
	                        ||| ||+----- 8 Bitplanes mode (256 Colors) [0:off / 1:on]
	                        ||| |+------ Vertical Sync [0: internal / 1: external]
	                        ||| +------- Horizontal Sync [0: internal / 1: external]
	                        ||+--------- True-Color-Mode [0:off / 1:on]
	                        |+---------- Overlay-Mode [0:off / 1:on]
	                        +----------- 0: 2-Color-Mode [0:off / 1:on]

	Writing to this register does the following things:
		- activate Falcon palette
		- if you set Bits A/8/4 == 0, it selects 16-Color-Falcon-Mode (NOT the
		  same as ST LOW since Falcon palette is used!)
		- $8260 register is ignored, you don't need to write here anything

	Note: 4-Color-Mode isn't realisable with Falcon palette.
 */
void VIDEL_Falcon_ShiftMode_WriteWord(void)
{
	LOG_TRACE(TRACE_VIDEL, "Videl : $ff8266 Falcon Shift Mode (SPSHIFT) write: 0x%04x\n",
	          IoMem_ReadWord(0xff8266));

	videl.bUseSTShifter = false;
}

/**
 *  Write Horizontal Hold Counter (HHC)
 */
void VIDEL_HHC_WriteWord(void)
{
	LOG_TRACE(TRACE_VIDEL, "Videl : $ff8280 Horizontal Hold Counter (HHC) write: 0x%04x\n",
	          IoMem_ReadWord(0xff8280));
}

/**
 *  Write Horizontal Hold Timer (HHT)
 */
void VIDEL_HHT_WriteWord(void)
{
	LOG_TRACE(TRACE_VIDEL, "Videl : $ff8282 Horizontal Hold Timer (HHT) write: 0x%04x\n",
	          IoMem_ReadWord(0xff8282));
}

/**
 *  Write Horizontal Border Begin (HBB)
 */
void VIDEL_HBB_WriteWord(void)
{
	LOG_TRACE(TRACE_VIDEL, "Videl : $ff8284 Horizontal Border Begin (HBB) write: 0x%04x\n",
	          IoMem_ReadWord(0xff8284));
}

/**
 *  Write Horizontal Border End (HBE)
 */
void VIDEL_HBE_WriteWord(void)
{
	LOG_TRACE(TRACE_VIDEL, "Videl : $ff8286 Horizontal Border End (HBE) write: 0x%04x\n",
	          IoMem_ReadWord(0xff8286));
}

/**
 *  Write Horizontal Display Begin (HDB)
	$FFFF8288 [R/W] W ______9876543210  Horizontal Display Begin (HDB)
				|
				+---------- Display will start in [0: 1st halfline / 1: 2nd halfline]
 */
void VIDEL_HDB_WriteWord(void)
{
	LOG_TRACE(TRACE_VIDEL, "Videl : $ff8288 Horizontal Display Begin (HDB) write: 0x%04x\n",
	          IoMem_ReadWord(0xff8288));
}

/**
 *  Write Horizontal Display End (HDE)
 */
void VIDEL_HDE_WriteWord(void)
{
	LOG_TRACE(TRACE_VIDEL, "Videl : $ff828a Horizontal Display End (HDE) write: 0x%04x\n",
	          IoMem_ReadWord(0xff828a));
}

/**
 *  Write Horizontal SS (HSS)
 */
void VIDEL_HSS_WriteWord(void)
{
	LOG_TRACE(TRACE_VIDEL, "Videl : $ff828c Horizontal SS (HSS) write: 0x%04x\n",
	          IoMem_ReadWord(0xff828c));
}

/**
 *  Write Horizontal FS (HFS)
 */
void VIDEL_HFS_WriteWord(void)
{
	LOG_TRACE(TRACE_VIDEL, "Videl : $ff828e Horizontal FS (HFS) write: 0x%04x\n",
	          IoMem_ReadWord(0xff828e));
}

/**
 *  Write Horizontal EE (HEE)
 */
void VIDEL_HEE_WriteWord(void)
{
	LOG_TRACE(TRACE_VIDEL, "Videl : $ff8290 Horizontal EE (HEE) write: 0x%04x\n",
	          IoMem_ReadWord(0xff8290));
}

/**
 *  Write Vertical Frequency Counter (VFC)
 */
void VIDEL_VFC_ReadWord(void)
{
	IoMem_WriteWord(0xff82a0, vfc_counter);
	LOG_TRACE(TRACE_VIDEL, "Videl : $ff82a0 Vertical Frequency Counter (VFC) read: 0x%04x\n", vfc_counter);
}

/**
 *  Write Vertical Frequency Timer (VFT)
 */
void VIDEL_VFT_WriteWord(void)
{
	LOG_TRACE(TRACE_VIDEL, "Videl : $ff82a2 Vertical Frequency Timer (VFT) write: 0x%04x\n",
	          IoMem_ReadWord(0xff82a2));
}

/**
 *  Write Vertical Border Begin (VBB)
 */
void VIDEL_VBB_WriteWord(void)
{
	LOG_TRACE(TRACE_VIDEL, "Videl : $ff82a4 Vertical Border Begin (VBB) write: 0x%04x\n",
	          IoMem_ReadWord(0xff82a4));
}

/**
 *  Write Vertical Border End (VBE)
 */
void VIDEL_VBE_WriteWord(void)
{
	LOG_TRACE(TRACE_VIDEL, "Videl : $ff82a6 Vertical Border End (VBE) write: 0x%04x\n",
	          IoMem_ReadWord(0xff82a6));
}

/**
 *  Write Vertical Display Begin (VDB)
 */
void VIDEL_VDB_WriteWord(void)
{
	LOG_TRACE(TRACE_VIDEL, "Videl : $ff82a8 Vertical Display Begin (VDB) write: 0x%04x\n",
	          IoMem_ReadWord(0xff82a8));
}

/**
 *  Write Vertical Display End (VDE)
 */
void VIDEL_VDE_WriteWord(void)
{
	LOG_TRACE(TRACE_VIDEL, "Videl : $ff82aa Vertical Display End (VDE) write: 0x%04x\n",
	          IoMem_ReadWord(0xff82aa));
}

/**
 *  Write Vertical SS (VSS)
 */
void VIDEL_VSS_WriteWord(void)
{
	LOG_TRACE(TRACE_VIDEL, "Videl : $ff82ac Vertical SS (VSS) write: 0x%04x\n",
	          IoMem_ReadWord(0xff82ac));
}

/**
 *  Write Video Control (VCO)
 */
void VIDEL_VCO_WriteWord(void)
{
	LOG_TRACE(TRACE_VIDEL, "Videl : $ff82c0 Video control (VCO) write: 0x%04x\n",
	          IoMem_ReadWord(0xff82c0));
}

/**
 *  Write Video Mode (VDM)
 */
void VIDEL_VMD_WriteWord(void)
{
	LOG_TRACE(TRACE_VIDEL, "Videl : $ff82c2 Video Mode (VDM) write: 0x%04x\n",
	          IoMem_ReadWord(0xff82c2));
}


/**
 *  VIDEL_getVideoramAddress: returns the video RAM address.
 *  On Falcon, video address must be a multiple of four in bitplane modes.
 */
static Uint32 VIDEL_getVideoramAddress(void)
{
	Uint32 videoBase;

	videoBase  = (Uint32) IoMem_ReadByte(0xff8201) << 16;
	videoBase |= (Uint32) IoMem_ReadByte(0xff8203) << 8;
	videoBase |= IoMem_ReadByte(0xff820d) & ~3;

	return videoBase;
}

static Uint16 VIDEL_getScreenBpp(void)
{
	Uint16 f_shift = IoMem_ReadWord(0xff8266);
	Uint16 bits_per_pixel;
	Uint8  st_shift = IoMem_ReadByte(0xff8260);

	/* to get bpp, we must examine f_shift and st_shift.
	 * f_shift is valid if any of bits no. 10, 8 or 4 is set.
	 * Priority in f_shift is: 10 ">" 8 ">" 4, i.e.
	 * if bit 10 set then bit 8 and bit 4 don't care...
	 * If all these bits are 0 and ST shifter is written
	 * after Falcon one, get display depth from st_shift
	 * (as for ST and STE)
	 */
	if (f_shift & 0x400)		/* Falcon: 2 colors */
		bits_per_pixel = 1;
	else if (f_shift & 0x100)	/* Falcon: hicolor */
		bits_per_pixel = 16;
	else if (f_shift & 0x010)	/* Falcon: 8 bitplanes */
		bits_per_pixel = 8;
	else if (!videl.bUseSTShifter)	/* Falcon: 4 bitplanes */
		bits_per_pixel = 4;
	else if (st_shift == 0)
		bits_per_pixel = 4;
	else if (st_shift == 0x01)
		bits_per_pixel = 2;
	else /* if (st_shift == 0x02) */
		bits_per_pixel = 1;

/*	LOG_TRACE(TRACE_VIDEL, "Videl works in %d bpp, f_shift=%04x, st_shift=%d", bits_per_pixel, f_shift, st_shift); */

	return bits_per_pixel;
}

/**
 *  VIDEL_getScreenWidth : returns the visible X resolution
 *	left border + graphic area + right border
 *	left border  : hdb - hbe-offset
 *	right border : hbb - hde-offset
 *	Graphics display : starts at cycle HDB and ends at cycle HDE.
 */
static int VIDEL_getScreenWidth(void)
{
	Uint16 hbb, hbe, hdb, hde, vdm, hht;
	Uint16 cycPerPixel, divider;
	Sint16 hdb_offset, hde_offset;
	Sint16 leftBorder, rightBorder;
	Uint16 bpp = VIDEL_getScreenBpp();

	/* X Size of the Display area */
	videl.XSize = (IoMem_ReadWord(0xff8210) & 0x03ff) * 16 / bpp;

<<<<<<< HEAD
	/* Sanity check - don't use unsupported texture sizes for SDL2:
	 *   http://answers.unity3d.com/questions/563094/mobile-max-texture-size.html
	 * (largest currently known real Videl width is ~1600)
	 *
	 * FIXME: We should maybe calculate the XSize from HDE/HDB instead?
	 */
	while (videl.XSize > 2048)
=======
	/* Sanity check - don't allow unusable huge resolutions! */
	while (videl.XSize > 1200)
>>>>>>> 0390b3c4
		videl.XSize /= 2;

	/* If the user disabled the borders display from the gui, we suppress them */
	if (ConfigureParams.Screen.bAllowOverscan == 0) {
		videl.leftBorderSize = 0;
		videl.rightBorderSize = 0;
		return videl.XSize;
	}

	/* According to Aura and Animal Mine doc about Videl, if a monochrome monitor is connected,
	 * HDB and HDE have no significance and no border is displayed.
	 */
	if (videl.monitor_type == FALCON_MONITOR_MONO) {
		videl.leftBorderSize = 0;
		videl.rightBorderSize = 0;
		return videl.XSize;
	}

	hbb = IoMem_ReadWord(0xff8284) & 0x01ff;
	hbe = IoMem_ReadWord(0xff8286) & 0x01ff;
	hdb = IoMem_ReadWord(0xff8288) & 0x01ff;
	hde = IoMem_ReadWord(0xff828a) & 0x01ff;
	vdm = IoMem_ReadWord(0xff82c2) & 0xc;
	hht = IoMem_ReadWord(0xff8282) & 0x1ff;

	/* Compute cycles per pixel */
	if (vdm == 0)
		cycPerPixel = 4;
	else if (vdm == 4)
		cycPerPixel = 2;
	else
		cycPerPixel = 1;

	/* Compute the divider */
	if (videl.monitor_type == FALCON_MONITOR_VGA) {
		if (cycPerPixel == 4)
			divider = 4;
		else
			divider = 2;
	}
	else if (videl.bUseSTShifter == true) {
		divider = 16;
	}
	else {
		divider = cycPerPixel;
	}

	/* Compute hdb_offset and hde_offset */
	if (videl.bUseSTShifter == false) {
		if (bpp < 16) {
			/* falcon mode bpp */
			hdb_offset = ((64+(128/bpp + 16 + 2) * cycPerPixel) / divider ) + 1;
			hde_offset = ((128/bpp + 2) * cycPerPixel) / divider;
		}
		else {
			/* falcon mode true color */
			hdb_offset = ((64 + 16 * cycPerPixel) / divider ) + 1;
			hde_offset = 0;
		}
	}
	else {
		/* ST bitplan mode */
		hdb_offset = ((128+(128/bpp + 2) * cycPerPixel) / divider ) + 1;
		hde_offset = ((128/bpp + 2) * cycPerPixel) / divider;
	}

	LOG_TRACE(TRACE_VIDEL, "hdb_offset=%04x,    hde_offset=%04x\n", hdb_offset, hde_offset);

	/* Compute left border size in cycles */
	if (IoMem_ReadWord(0xff8288) & 0x0200)
		leftBorder = hdb - hbe + hdb_offset - hht - 2;
	else
		leftBorder = hdb - hbe + hdb_offset;

	/* Compute right border size in cycles */
	rightBorder = hbb - hde_offset - hde;

	videl.leftBorderSize = leftBorder / cycPerPixel;
	videl.rightBorderSize = rightBorder / cycPerPixel;
	LOG_TRACE(TRACE_VIDEL, "left border size=%04x,    right border size=%04x\n", videl.leftBorderSize, videl.rightBorderSize);

	if (videl.leftBorderSize < 0) {
//		fprintf(stderr, "BORDER LEFT < 0   %d\n", videl.leftBorderSize);
		videl.leftBorderSize = 0;
	}
	if (videl.rightBorderSize < 0) {
//		fprintf(stderr, "BORDER RIGHT < 0   %d\n", videl.rightBorderSize);
		videl.rightBorderSize = 0;
	}

	return videl.leftBorderSize + videl.XSize + videl.rightBorderSize;
}

/**
 *  VIDEL_getScreenHeight : returns the visible Y resolution
 *	upper border + graphic area + lower border
 *	upper border : vdb - vbe
 *	lower border : vbb - vde
 *	Graphics display : starts at line VDB and ends at line VDE.
 *	If interlace mode off unit of VC-registers is half lines, else lines.
 */
static int VIDEL_getScreenHeight(void)
{
	Uint16 vbb = IoMem_ReadWord(0xff82a4) & 0x07ff;
	Uint16 vbe = IoMem_ReadWord(0xff82a6) & 0x07ff;
	Uint16 vdb = IoMem_ReadWord(0xff82a8) & 0x07ff;
	Uint16 vde = IoMem_ReadWord(0xff82aa) & 0x07ff;
	Uint16 vmode = IoMem_ReadWord(0xff82c2);

	/* According to Aura and Animal Mine doc about Videl, if a monochrome monitor is connected,
	 * VDB and VDE have no significance and no border is displayed.
	 */
	if (videl.monitor_type == FALCON_MONITOR_MONO) {
		videl.upperBorderSize = 0;
		videl.lowerBorderSize = 0;
	}
	else {
		/* We must take the positive value only, as a program like AceTracker starts the */
		/* graphical area 1 line before the end of the upper border */
		videl.upperBorderSize = vdb - vbe > 0 ? vdb - vbe : 0;
		videl.lowerBorderSize = vbb - vde > 0 ? vbb - vde : 0;
	}

	/* Y Size of the Display area */
	if (vde >= vdb) {
		videl.YSize = vde - vdb;
	}
	else {
		LOG_TRACE(TRACE_VIDEL, "WARNING: vde=0x%x is less than vdb=0x%x\n",
		          vde, vdb);
	}

	/* If the user disabled the borders display from the gui, we suppress them */
	if (ConfigureParams.Screen.bAllowOverscan == 0) {
		videl.upperBorderSize = 0;
		videl.lowerBorderSize = 0;
	}

	if (!(vmode & 0x02)){		/* interlace */
		videl.YSize >>= 1;
		videl.upperBorderSize >>= 1;
		videl.lowerBorderSize >>= 1;
	}

	if (vmode & 0x01) {		/* double */
		videl.YSize >>= 1;
		videl.upperBorderSize >>= 1;
		videl.lowerBorderSize >>= 1;
	}

	return videl.upperBorderSize + videl.YSize + videl.lowerBorderSize;
}


/**
 * Map the correct colortable into the correct pixel format
 */
void VIDEL_UpdateColors(void)
{
	int i, r, g, b, colors = 1 << videl.save_scrBpp;

	if (videl.hostColorsSync)
		return;

#define F_COLORS(i) IoMem_ReadByte(VIDEL_COLOR_REGS_BEGIN + (i))
#define STE_COLORS(i)	IoMem_ReadByte(0xff8240 + (i))

	/* True color mode ? */
	if (videl.save_scrBpp > 8) {
		/* Videl color 0 ($ffff9800) must be taken into account as it is the border color in true color mode */
		r = F_COLORS(0) & 0xfc;
		r |= r>>6;
		g = F_COLORS(0 + 1) & 0xfc;
		g |= g>>6;
		b = F_COLORS(0 + 3) & 0xfc;
		b |= b>>6;
		Screen_SetPaletteColor(0, r,g,b);
		return;
	}

	if (!videl.bUseSTShifter) {
		for (i = 0; i < colors; i++) {
			int offset = i << 2;
			r = F_COLORS(offset) & 0xfc;
			r |= r>>6;
			g = F_COLORS(offset + 1) & 0xfc;
			g |= g>>6;
			b = F_COLORS(offset + 3) & 0xfc;
			b |= b>>6;
			Screen_SetPaletteColor(i, r,g,b);
		}
	} else {
		for (i = 0; i < colors; i++) {
			int offset = i << 1;
			r = STE_COLORS(offset) & 0x0f;
			r = ((r & 7)<<1)|(r>>3);
			r |= r<<4;
			g = (STE_COLORS(offset + 1)>>4) & 0x0f;
			g = ((g & 7)<<1)|(g>>3);
			g |= g<<4;
			b = STE_COLORS(offset + 1) & 0x0f;
			b = ((b & 7)<<1)|(b>>3);
			b |= b<<4;
			Screen_SetPaletteColor(i, r,g,b);
		}
	}

	videl.hostColorsSync = true;
}


/* User selected another zoom mode, so set a new screen resolution now */
void VIDEL_ZoomModeChanged(bool bForceChange)
{
	int bpp = videl.save_scrBpp == 16 ? 16 : ConfigureParams.Screen.nForceBpp;

	Screen_SetGenConvSize(videl.save_scrWidth, videl.save_scrHeight,
	                      bpp, bForceChange);
}


bool VIDEL_renderScreen(void)
{
	/* Atari screen infos */
	int vw	 = VIDEL_getScreenWidth();
	int vh	 = VIDEL_getScreenHeight();
	int vbpp = VIDEL_getScreenBpp();

	int lineoffset = IoMem_ReadWord(0xff820e) & 0x01ff; /* 9 bits */
	int linewidth = IoMem_ReadWord(0xff8210) & 0x03ff;  /* 10 bits */
	int hscrolloffset = IoMem_ReadByte(0xff8265) & 0x0f;
	int nextline;

	bool change = false;

	videl.videoBaseAddr = VIDEL_getVideoramAddress(); // Todo: to be removed when all code is in Videl

	if (vw > 0 && vw != videl.save_scrWidth) {
		LOG_TRACE(TRACE_VIDEL, "Videl : width change from %d to %d\n", videl.save_scrWidth, vw);
		videl.save_scrWidth = vw;
		change = true;
	}
	if (vh > 0 && vh != videl.save_scrHeight) {
		LOG_TRACE(TRACE_VIDEL, "Videl : height change from %d to %d\n", videl.save_scrHeight, vh);
		videl.save_scrHeight = vh;
		change = true;
	}
	if (vbpp != videl.save_scrBpp) {
		LOG_TRACE(TRACE_VIDEL, "Videl : bpp change from %d to %d\n", videl.save_scrBpp, vbpp);
		videl.save_scrBpp = vbpp;
		change = true;
	}
	if (change) {
		LOG_TRACE(TRACE_VIDEL, "Videl : video mode change to %dx%d@%d\n", videl.save_scrWidth, videl.save_scrHeight, videl.save_scrBpp);
		Screen_SetGenConvSize(videl.save_scrWidth, videl.save_scrHeight, videl.save_scrBpp == 16 ? 16 : ConfigureParams.Screen.nForceBpp, false);
	}

	if (vw < 32 || vh < 32) {
		LOG_TRACE(TRACE_VIDEL, "Videl : %dx%d screen size, not drawing\n", vw, vh);
		return false;
	}

	if (!Screen_Lock())
		return false;

	/*
	   I think this implementation is naive:
	   indeed, I suspect that we should instead skip lineoffset
	   words each time we have read "more" than linewidth words
	   (possibly "more" because of the number of bit planes).
	   Moreover, the 1 bit plane mode is particular;
	   while doing some experiments on my Falcon, it seems to
	   behave like the 4 bit planes mode.
	   At last, we have also to take into account the 4 bits register
	   located at the word $ffff8264 (bit offset). This register makes
	   the semantics of the lineoffset register change a little.
	   int bitoffset = IoMem_ReadWord(0xff8264) & 0x000f;
	   The meaning of this register in True Color mode is not clear
	   for me at the moment (and my experiments on the Falcon don't help
	   me).
	*/
	nextline = linewidth + lineoffset;

	VIDEL_UpdateColors();

	Screen_GenConvert(&STRam[videl.videoBaseAddr], videl.XSize, videl.YSize,
	                  videl.save_scrBpp, nextline, hscrolloffset,
	                  videl.leftBorderSize, videl.rightBorderSize,
	                  videl.upperBorderSize, videl.lowerBorderSize);

	Screen_UnLock();
	Screen_GenConvUpdate(Statusbar_Update(sdlscrn, false), false);

	return true;
}


/**
 * Write to videl ST palette registers (0xff8240-0xff825e)
 *
 * Note that there's a special "strange" case when writing only to the upper byte
 * of the color reg (instead of writing 16 bits at once with .W/.L).
 * In that case, the byte written to address x is automatically written
 * to address x+1 too (but we shouldn't copy x in x+1 after masking x ; we apply the mask at the end)
 * Similarly, when writing a byte to address x+1, it's also written to address x
 * So :	move.w #0,$ff8240	-> color 0 is now $000
 *	move.b #7,$ff8240	-> color 0 is now $707 !
 *	move.b #$55,$ff8241	-> color 0 is now $555 !
 *	move.b #$71,$ff8240	-> color 0 is now $171 (bytes are first copied, then masked)
 */
static void Videl_ColorReg_WriteWord(void)
{
	Uint16 col;
	Uint32 addr = IoAccessCurrentAddress;

	videl.hostColorsSync = false;

	if (bUseHighRes || bUseVDIRes)               /* Don't store if hi-res or VDI resolution */
		return;

	/* Handle special case when writing only to the lower or
	 * upper byte of the color reg: copy written byte also
	 * to the other byte before masking the color value.
	 */
	if (nIoMemAccessSize == SIZE_BYTE)
		col = (IoMem_ReadByte(addr) << 8) + IoMem_ReadByte(addr);
	/* Usual case, writing a word or a long (2 words) */
	else
		col = IoMem_ReadWord(addr);

	col &= 0xfff;				/* Mask off to 4096 palette */

	addr &= 0xfffffffe;			/* Ensure addr is even to store the 16 bit color */

	IoMem_WriteWord(addr, col);
}

/*
 * [NP] TODO : due to how .L accesses are handled in ioMem.c, we can't call directly
 * Video_ColorReg_WriteWord from ioMemTabFalcon.c, we must use an intermediate
 * function, else .L accesses will not change 2 .W color regs, but only one.
 * This should be changed in ioMem.c to do 2 separate .W accesses, as would do a real 68000
 */

void Videl_Color0_WriteWord(void)
{
	Videl_ColorReg_WriteWord();
}

void Videl_Color1_WriteWord(void)
{
	Videl_ColorReg_WriteWord();
}

void Videl_Color2_WriteWord(void)
{
	Videl_ColorReg_WriteWord();
}

void Videl_Color3_WriteWord(void)
{
	Videl_ColorReg_WriteWord();
}

void Videl_Color4_WriteWord(void)
{
	Videl_ColorReg_WriteWord();
}

void Videl_Color5_WriteWord(void)
{
	Videl_ColorReg_WriteWord();
}

void Videl_Color6_WriteWord(void)
{
	Videl_ColorReg_WriteWord();
}

void Videl_Color7_WriteWord(void)
{
	Videl_ColorReg_WriteWord();
}

void Videl_Color8_WriteWord(void)
{
	Videl_ColorReg_WriteWord();
}

void Videl_Color9_WriteWord(void)
{
	Videl_ColorReg_WriteWord();
}

void Videl_Color10_WriteWord(void)
{
	Videl_ColorReg_WriteWord();
}

void Videl_Color11_WriteWord(void)
{
	Videl_ColorReg_WriteWord();
}

void Videl_Color12_WriteWord(void)
{
	Videl_ColorReg_WriteWord();
}

void Videl_Color13_WriteWord(void)
{
	Videl_ColorReg_WriteWord();
}

void Videl_Color14_WriteWord(void)
{
	Videl_ColorReg_WriteWord();
}

void Videl_Color15_WriteWord(void)
{
	Videl_ColorReg_WriteWord();
}

/**
 * display Videl registers values (for debugger info command)
 */
void Videl_Info(FILE *fp, Uint32 dummy)
{
	if (ConfigureParams.System.nMachineType != MACHINE_FALCON) {
		fprintf(fp, "Not Falcon - no Videl!\n");
		return;
	}

	fprintf(fp, "$FF8006.b : monitor type                     : %02x\n", IoMem_ReadByte(0xff8006));
	fprintf(fp, "$FF8201.b : Video Base Hi                    : %02x\n", IoMem_ReadByte(0xff8201));
	fprintf(fp, "$FF8203.b : Video Base Mi                    : %02x\n", IoMem_ReadByte(0xff8203));
	fprintf(fp, "$FF8205.b : Video Count Hi                   : %02x\n", IoMem_ReadByte(0xff8205));
	fprintf(fp, "$FF8207.b : Video Count Mi                   : %02x\n", IoMem_ReadByte(0xff8207));
	fprintf(fp, "$FF8209.b : Video Count Lo                   : %02x\n", IoMem_ReadByte(0xff8209));
	fprintf(fp, "$FF820A.b : Sync mode                        : %02x\n", IoMem_ReadByte(0xff820a));
	fprintf(fp, "$FF820D.b : Video Base Lo                    : %02x\n", IoMem_ReadByte(0xff820d));
	fprintf(fp, "$FF820E.w : offset to next line              : %04x\n", IoMem_ReadWord(0xff820e));
	fprintf(fp, "$FF8210.w : VWRAP - line width               : %04x\n", IoMem_ReadWord(0xff8210));
	fprintf(fp, "$FF8260.b : ST shift mode                    : %02x\n", IoMem_ReadByte(0xff8260));
	fprintf(fp, "$FF8264.w : Horizontal scroll register       : %04x\n", IoMem_ReadWord(0xff8264));
	fprintf(fp, "$FF8266.w : Falcon shift mode                : %04x\n", IoMem_ReadWord(0xff8266));
	fprintf(fp, "\n");
	fprintf(fp, "$FF8280.w : HHC - Horizontal Hold Counter    : %04x\n", IoMem_ReadWord(0xff8280));
	fprintf(fp, "$FF8282.w : HHT - Horizontal Hold Timer      : %04x\n", IoMem_ReadWord(0xff8282));
	fprintf(fp, "$FF8284.w : HBB - Horizontal Border Begin    : %04x\n", IoMem_ReadWord(0xff8284));
	fprintf(fp, "$FF8286.w : HBE - Horizontal Border End      : %04x\n", IoMem_ReadWord(0xff8286));
	fprintf(fp, "$FF8288.w : HDB - Horizontal Display Begin   : %04x\n", IoMem_ReadWord(0xff8288));
	fprintf(fp, "$FF828A.w : HDE - Horizontal Display End     : %04x\n", IoMem_ReadWord(0xff828a));
	fprintf(fp, "$FF828C.w : HSS - Horizontal SS              : %04x\n", IoMem_ReadWord(0xff828c));
	fprintf(fp, "$FF828E.w : HFS - Horizontal FS              : %04x\n", IoMem_ReadWord(0xff828e));
	fprintf(fp, "$FF8290.w : HEE - Horizontal EE              : %04x\n", IoMem_ReadWord(0xff8290));
	fprintf(fp, "\n");
	fprintf(fp, "$FF82A0.w : VFC - Vertical Frequency Counter : %04x\n", IoMem_ReadWord(0xff82a0));
	fprintf(fp, "$FF82A2.w : VFT - Vertical Frequency Timer   : %04x\n", IoMem_ReadWord(0xff82a2));
	fprintf(fp, "$FF82A4.w : VBB - Vertical Border Begin      : %04x\n", IoMem_ReadWord(0xff82a4));
	fprintf(fp, "$FF82A6.w : VBE - Vertical Border End        : %04x\n", IoMem_ReadWord(0xff82a6));
	fprintf(fp, "$FF82A8.w : VDB - Vertical Display Begin     : %04x\n", IoMem_ReadWord(0xff82a8));
	fprintf(fp, "$FF82AA.w : VDE - Vertical Display End       : %04x\n", IoMem_ReadWord(0xff82aa));
	fprintf(fp, "$FF82AC.w : VSS - Vertical SS                : %04x\n", IoMem_ReadWord(0xff82ac));
	fprintf(fp, "\n");
	fprintf(fp, "$FF82C0.w : VCO - Video control              : %04x\n", IoMem_ReadWord(0xff82c0));
	fprintf(fp, "$FF82C2.w : VMD - Video mode                 : %04x\n", IoMem_ReadWord(0xff82c2));
	fprintf(fp, "\n-------------------------\n");

	fprintf(fp, "Video base  : %08x\n",
		(IoMem_ReadByte(0xff8201)<<16) +
		(IoMem_ReadByte(0xff8203)<<8)  +
		 IoMem_ReadByte(0xff820d));
	fprintf(fp, "Video count : %08x\n",
		(IoMem_ReadByte(0xff8205)<<16) +
		(IoMem_ReadByte(0xff8207)<<8)  +
		 IoMem_ReadByte(0xff8209));
}<|MERGE_RESOLUTION|>--- conflicted
+++ resolved
@@ -623,18 +623,11 @@
 	/* X Size of the Display area */
 	videl.XSize = (IoMem_ReadWord(0xff8210) & 0x03ff) * 16 / bpp;
 
-<<<<<<< HEAD
 	/* Sanity check - don't use unsupported texture sizes for SDL2:
 	 *   http://answers.unity3d.com/questions/563094/mobile-max-texture-size.html
 	 * (largest currently known real Videl width is ~1600)
-	 *
-	 * FIXME: We should maybe calculate the XSize from HDE/HDB instead?
 	 */
 	while (videl.XSize > 2048)
-=======
-	/* Sanity check - don't allow unusable huge resolutions! */
-	while (videl.XSize > 1200)
->>>>>>> 0390b3c4
 		videl.XSize /= 2;
 
 	/* If the user disabled the borders display from the gui, we suppress them */
